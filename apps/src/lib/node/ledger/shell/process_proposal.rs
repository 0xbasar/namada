--- conflicted
+++ resolved
@@ -398,7 +398,7 @@
     /// by [`process_proposal`].
     #[test]
     fn test_unsigned_wrapper_rejected() {
-        let (mut shell, _) = test_utils::setup();
+        let (mut shell, _) = test_utils::setup(1);
         let keypair = gen_keypair();
         let tx = Tx::new(
             "wasm_code".as_bytes().to_owned(),
@@ -446,7 +446,7 @@
     /// Test that a wrapper tx with invalid signature is rejected
     #[test]
     fn test_wrapper_bad_signature_rejected() {
-        let (mut shell, _) = test_utils::setup();
+        let (mut shell, _) = test_utils::setup(1);
         let keypair = gen_keypair();
         let tx = Tx::new(
             "wasm_code".as_bytes().to_owned(),
@@ -531,7 +531,7 @@
     /// non-zero, [`process_proposal`] rejects that tx
     #[test]
     fn test_wrapper_unknown_address() {
-        let (mut shell, _) = test_utils::setup();
+        let (mut shell, _) = test_utils::setup(1);
         shell
             .wl_storage
             .storage
@@ -587,7 +587,7 @@
     /// [`process_proposal`] rejects that tx
     #[test]
     fn test_wrapper_insufficient_balance_address() {
-        let (mut shell, _) = test_utils::setup();
+        let (mut shell, _) = test_utils::setup(1);
         let keypair = crate::wallet::defaults::daewon_keypair();
         // reduce address balance to match the 100 token fee
         let balance_key = token::balance_key(
@@ -654,7 +654,7 @@
     /// validated, [`process_proposal`] rejects it
     #[test]
     fn test_decrypted_txs_out_of_order() {
-        let (mut shell, _) = test_utils::setup();
+        let (mut shell, _) = test_utils::setup(1);
         let keypair = gen_keypair();
         let mut txs = vec![];
         for i in 0..3 {
@@ -713,7 +713,7 @@
     /// is rejected by [`process_proposal`]
     #[test]
     fn test_incorrectly_labelled_as_undecryptable() {
-        let (mut shell, _) = test_utils::setup();
+        let (mut shell, _) = test_utils::setup(1);
         let keypair = gen_keypair();
 
         let tx = Tx::new(
@@ -766,22 +766,7 @@
     /// undecryptable but still accepted
     #[test]
     fn test_invalid_hash_commitment() {
-<<<<<<< HEAD
-        let (mut shell, _) = TestShell::new();
-        shell.init_chain(
-            RequestInitChain {
-                time: Some(Timestamp {
-                    seconds: 0,
-                    nanos: 0,
-                }),
-                chain_id: ChainId::default().to_string(),
-                ..Default::default()
-            },
-            1,
-        );
-=======
-        let (mut shell, _) = test_utils::setup();
->>>>>>> 1da044e8
+        let (mut shell, _) = test_utils::setup(1);
         let keypair = crate::wallet::defaults::daewon_keypair();
 
         let tx = Tx::new(
@@ -829,22 +814,7 @@
     /// marked undecryptable and the errors handled correctly
     #[test]
     fn test_undecryptable() {
-<<<<<<< HEAD
-        let (mut shell, _) = TestShell::new();
-        shell.init_chain(
-            RequestInitChain {
-                time: Some(Timestamp {
-                    seconds: 0,
-                    nanos: 0,
-                }),
-                chain_id: ChainId::default().to_string(),
-                ..Default::default()
-            },
-            1,
-        );
-=======
-        let (mut shell, _) = test_utils::setup();
->>>>>>> 1da044e8
+        let (mut shell, _) = test_utils::setup(1);
         let keypair = crate::wallet::defaults::daewon_keypair();
         let pubkey = EncryptionKey::default();
         // not valid tx bytes
@@ -888,7 +858,7 @@
     /// [`process_proposal`] than expected, they are rejected
     #[test]
     fn test_too_many_decrypted_txs() {
-        let (mut shell, _) = test_utils::setup();
+        let (mut shell, _) = test_utils::setup(1);
 
         let tx = Tx::new(
             "wasm_code".as_bytes().to_owned(),
@@ -925,7 +895,7 @@
     /// Process Proposal should reject a RawTx, but not panic
     #[test]
     fn test_raw_tx_rejected() {
-        let (mut shell, _) = test_utils::setup();
+        let (mut shell, _) = test_utils::setup(1);
 
         let tx = Tx::new(
             "wasm_code".as_bytes().to_owned(),
