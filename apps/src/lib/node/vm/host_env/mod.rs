pub mod prefix_iter;
pub mod write_log;

use std::collections::HashSet;
use std::convert::TryInto;

use anoma_shared::types::internal::HostEnvResult;
use anoma_shared::types::key::ed25519::{
    verify_signature_raw, PublicKey, Signature, SignedTxData,
};
use anoma_shared::types::{Address, Key};
use anoma_shared::vm_memory::KeyVal;
use borsh::{BorshDeserialize, BorshSerialize};
use tokio::sync::mpsc::Sender;
use wasmer::{
    HostEnvInitError, ImportObject, Instance, Memory, Store, WasmerEnv,
};

use self::prefix_iter::{PrefixIteratorId, PrefixIterators};
use self::write_log::WriteLog;
use super::memory::AnomaMemory;
use super::{EnvHostSliceWrapper, EnvHostWrapper, MutEnvHostWrapper};
use crate::node::shell::gas::{BlockGasMeter, VpGasMeter};
use crate::node::shell::storage::{self, Storage};
use crate::node::vm::VpRunner;
use crate::proto::types::Tx;
use crate::types::MatchmakerMessage;
use crate::wallet;

const VERIFY_TX_SIG_GAS_COST: u64 = 1000;
const WASM_VALIDATION_GAS_PER_BYTE: u64 = 1;

struct TxEnv<'a, DB>
where
    DB: storage::DB + for<'iter> storage::DBIter<'iter>,
{
    storage: EnvHostWrapper<'a, &'a Storage<DB>>,
    // not thread-safe, assuming single-threaded Tx runner
    write_log: MutEnvHostWrapper<'a, &'a WriteLog>,
    // not thread-safe, assuming single-threaded Tx runner
    iterators: MutEnvHostWrapper<'a, &'a PrefixIterators<'static, DB>>,
    // not thread-safe, assuming single-threaded Tx runner
    verifiers: MutEnvHostWrapper<'a, &'a HashSet<Address>>,
    // not thread-safe, assuming single-threaded Tx runner
    gas_meter: MutEnvHostWrapper<'a, &'a BlockGasMeter>,
    memory: AnomaMemory,
}

// We have to implement the `Clone` instance manually, because we cannot
// implement `DB: Clone` which is required by `WasmerEnv`, but we don't store
// the `DB` directly here, so we don't need to. Instead, we store the reference
// to `DB` inside the `EnvHostWrapper` which is safe to clone.
impl<DB> Clone for TxEnv<'_, DB>
where
    DB: storage::DB + for<'iter> storage::DBIter<'iter>,
{
    fn clone(&self) -> Self {
        Self {
            storage: self.storage.clone(),
            write_log: self.write_log.clone(),
            iterators: self.iterators.clone(),
            verifiers: self.verifiers.clone(),
            gas_meter: self.gas_meter.clone(),
            memory: self.memory.clone(),
        }
    }
}

impl<DB> WasmerEnv for TxEnv<'_, DB>
where
    DB: storage::DB + for<'iter> storage::DBIter<'iter>,
{
    fn init_with_instance(
        &mut self,
        instance: &Instance,
    ) -> std::result::Result<(), HostEnvInitError> {
        self.memory.init_env_memory(&instance.exports)
    }
}

// VpEnv is parameterized over DB to allow testing
pub struct VpEnv<'a, DB>
where
    DB: storage::DB + for<'iter> storage::DBIter<'iter>,
{
    /// The address of the account that owns the VP
    pub addr: Address,
    /// this is not thread-safe, but because each VP has its own instance there
    /// is no shared access
    iterators: MutEnvHostWrapper<'a, &'a PrefixIterators<'static, DB>>,
    /// thread-safe read-only access from parallel Vp runners
    storage: EnvHostWrapper<'a, &'a Storage<DB>>,
    /// thread-safe read-only access from parallel Vp runners
    write_log: EnvHostWrapper<'a, &'a WriteLog>,
    // TODO In parallel runs, we can change only the maximum used gas of all
    /// the VPs that we ran.
    gas_meter: MutEnvHostWrapper<'a, &'a VpGasMeter>,
    /// The transaction code is used for signature verification
    tx_code: EnvHostSliceWrapper<'a, &'a [u8]>,
    /// Change storage keys, we use these for `eval` invocations
    pub keys_changed: EnvHostSliceWrapper<'a, &'a [Key]>,
    /// Addresses of transaction verifiers, we use these for `eval` invocations
    pub verifiers: EnvHostWrapper<'a, &'a HashSet<Address>>,
    memory: AnomaMemory,
}

// We have to implement the `Clone` instance manually, because we cannot
// implement `DB: Clone` which is required by `WasmerEnv`, but we don't store
// the `DB` directly here, so we don't need to. Instead, we store the reference
// to `DB` inside the `EnvHostWrapper` which is safe to clone.
impl<'a, DB> Clone for VpEnv<'a, DB>
where
    DB: storage::DB + for<'iter> storage::DBIter<'iter>,
{
    fn clone(&self) -> Self {
        Self {
            addr: self.addr.clone(),
            iterators: self.iterators.clone(),
            storage: self.storage.clone(),
            write_log: self.write_log.clone(),
            gas_meter: self.gas_meter.clone(),
            tx_code: self.tx_code.clone(),
            keys_changed: self.keys_changed.clone(),
            verifiers: self.verifiers.clone(),
            memory: self.memory.clone(),
        }
    }
}

impl<'a, DB> WasmerEnv for VpEnv<'a, DB>
where
    DB: storage::DB + for<'iter> storage::DBIter<'iter>,
{
    fn init_with_instance(
        &mut self,
        instance: &Instance,
    ) -> std::result::Result<(), HostEnvInitError> {
        self.memory.init_env_memory(&instance.exports)
    }
}

#[derive(Clone)]
pub struct MatchmakerEnv {
    pub tx_code: Vec<u8>,
    pub inject_mm_message: Sender<MatchmakerMessage>,
    pub memory: AnomaMemory,
}

impl WasmerEnv for MatchmakerEnv {
    fn init_with_instance(
        &mut self,
        instance: &Instance,
    ) -> std::result::Result<(), HostEnvInitError> {
        self.memory.init_env_memory(&instance.exports)
    }
}

#[derive(Clone)]
pub struct FilterEnv {
    pub memory: AnomaMemory,
}

impl WasmerEnv for FilterEnv {
    fn init_with_instance(
        &mut self,
        instance: &Instance,
    ) -> std::result::Result<(), HostEnvInitError> {
        self.memory.init_env_memory(&instance.exports)
    }
}

/// Prepare imports (memory and host functions) exposed to the vm guest running
/// transaction code
pub fn prepare_tx_imports<DB>(
    wasm_store: &Store,
    storage: EnvHostWrapper<'static, &Storage<DB>>,
    write_log: MutEnvHostWrapper<'static, &WriteLog>,
    iterators: MutEnvHostWrapper<'static, &PrefixIterators<'static, DB>>,
    verifiers: MutEnvHostWrapper<'static, &HashSet<Address>>,
    gas_meter: MutEnvHostWrapper<'static, &BlockGasMeter>,
    initial_memory: Memory,
) -> ImportObject
where
    DB: 'static + storage::DB + for<'iter> storage::DBIter<'iter>,
{
    let env = TxEnv {
        storage,
        write_log,
        iterators,
        verifiers,
        gas_meter,
        memory: AnomaMemory::default(),
    };
    wasmer::imports! {
        // default namespace
        "env" => {
            "memory" => initial_memory,

            // These functions must still be compatible with the wasm interface
            // They must match exactly the C fn, except we prepend the env arg
            "gas" => wasmer::Function::new_native_with_env(wasm_store, env.clone(), tx_charge_gas),
            "anoma_read" => wasmer::Function::new_native_with_env(wasm_store,
                                                                  env.clone(),
                                                                  tx_storage_read),
            "anoma_has_key" => wasmer::Function::new_native_with_env(wasm_store,
                                                                     env.clone(),
                                                                     tx_storage_has_key),
            "anoma_write" => wasmer::Function::new_native_with_env(wasm_store,
                                                                   env.clone(),
                                                                   tx_storage_write),
            "anoma_delete" => wasmer::Function::new_native_with_env(wasm_store,
                                                                    env.clone(),
                                                                    tx_storage_delete),
            "anoma_iter_prefix" => wasmer::Function::new_native_with_env(wasm_store,
                                                                         env.clone(),
                                                                         tx_storage_iter_prefix),
            "anoma_iter_next" => wasmer::Function::new_native_with_env(wasm_store,
                                                                       env.clone(),
                                                                       tx_storage_iter_next),
            "anoma_insert_verifier" => wasmer::Function::new_native_with_env(wasm_store,
                                                                             env.clone(),
                                                                             tx_insert_verifier),
            "anoma_update_validity_predicate" => wasmer::Function::new_native_with_env(wasm_store,
                                                                                       env.clone(),
                                                                                       tx_update_validity_predicate),
            "anoma_init_account" => wasmer::Function::new_native_with_env(wasm_store,
                                                                          env.clone(),
                                                                          tx_init_account),
            "anoma_get_chain_id" => wasmer::Function::new_native_with_env(wasm_store,
                                                                          env.clone(),
                                                                          tx_get_chain_id),
            "anoma_get_block_height" => wasmer::Function::new_native_with_env(wasm_store,
                                                                              env.clone(),
                                                                              tx_get_block_height),
            "anoma_get_block_hash" => wasmer::Function::new_native_with_env(wasm_store,
                                                                            env.clone(),
                                                                            tx_get_block_hash),
            "anoma_log_string" => wasmer::Function::new_native_with_env(wasm_store, env, tx_log_string),
        },
    }
}

/// Construct environment and then prepare imports
#[allow(clippy::too_many_arguments)]
pub fn prepare_vp_env<DB>(
    wasm_store: &Store,
    addr: Address,
    storage: EnvHostWrapper<'static, &'static Storage<DB>>,
    write_log: EnvHostWrapper<'static, &WriteLog>,
    iterators: MutEnvHostWrapper<'static, &PrefixIterators<'static, DB>>,
    gas_meter: MutEnvHostWrapper<'static, &VpGasMeter>,
    tx_code: EnvHostSliceWrapper<'static, &[u8]>,
    initial_memory: Memory,
    keys_changed: EnvHostSliceWrapper<'static, &[Key]>,
    verifiers: EnvHostWrapper<'static, &'static HashSet<Address>>,
) -> ImportObject
where
    DB: 'static + storage::DB + for<'iter> storage::DBIter<'iter>,
{
    let env = VpEnv {
        addr,
        storage,
        write_log,
        iterators,
        gas_meter,
        tx_code,
        keys_changed,
        verifiers,
        memory: AnomaMemory::default(),
    };
    prepare_vp_imports(wasm_store, initial_memory, &env)
}

/// Prepare imports (memory and host functions) exposed to the vm guest running
/// validity predicate code
pub fn prepare_vp_imports<DB>(
    wasm_store: &Store,
    initial_memory: Memory,
    env: &VpEnv<'static, DB>,
) -> ImportObject
where
    DB: 'static + storage::DB + for<'iter> storage::DBIter<'iter>,
{
    wasmer::imports! {
        // default namespace
        "env" => {
            "memory" => initial_memory,
            // Each function takes ownership of the environment (wrappers around references, cheap to clone), so we need to clone it
            "gas" => wasmer::Function::new_native_with_env(wasm_store, env.clone(), vp_charge_gas),
<<<<<<< HEAD
            "_read_pre" => wasmer::Function::new_native_with_env(wasm_store, env.clone(), vp_storage_read_pre),
            "_read_post" => wasmer::Function::new_native_with_env(wasm_store, env.clone(), vp_storage_read_post),
            "_has_key_pre" => wasmer::Function::new_native_with_env(wasm_store, env.clone(), vp_storage_has_key_pre),
            "_has_key_post" => wasmer::Function::new_native_with_env(wasm_store, env.clone(), vp_storage_has_key_post),
            "_iter_prefix" => wasmer::Function::new_native_with_env(wasm_store, env.clone(), vp_storage_iter_prefix),
            "_iter_pre_next" => wasmer::Function::new_native_with_env(wasm_store, env.clone(), vp_storage_iter_pre_next),
            "_iter_post_next" => wasmer::Function::new_native_with_env(wasm_store, env.clone(), vp_storage_iter_post_next),
            "_get_chain_id" => wasmer::Function::new_native_with_env(wasm_store, env.clone(), vp_get_chain_id),
            "_get_block_height" => wasmer::Function::new_native_with_env(wasm_store, env.clone(), vp_get_block_height),
            "_get_block_hash" => wasmer::Function::new_native_with_env(wasm_store, env.clone(), vp_get_block_hash),
            "_verify_tx_signature" => wasmer::Function::new_native_with_env(wasm_store, env.clone(), vp_verify_tx_signature),
            "_log_string" => wasmer::Function::new_native_with_env(wasm_store, env.clone(), vp_log_string),
            "_eval" => wasmer::Function::new_native_with_env(wasm_store, env.clone(), vp_eval),
=======
            "anoma_read_pre" => wasmer::Function::new_native_with_env(wasm_store,
                                                                      env.clone(),
                                                                      vp_storage_read_pre),
            "anoma_read_post" => wasmer::Function::new_native_with_env(wasm_store,
                                                                       env.clone(),
                                                                       vp_storage_read_post),
            "anoma_has_key_pre" => wasmer::Function::new_native_with_env(wasm_store,
                                                                         env.clone(),
                                                                         vp_storage_has_key_pre),
            "anoma_has_key_post" => wasmer::Function::new_native_with_env(wasm_store,
                                                                          env.clone(),
                                                                          vp_storage_has_key_post),
            "anoma_iter_prefix" => wasmer::Function::new_native_with_env(wasm_store,
                                                                         env.clone(),
                                                                         vp_storage_iter_prefix),
            "anoma_iter_pre_next" => wasmer::Function::new_native_with_env(wasm_store,
                                                                           env.clone(),
                                                                           vp_storage_iter_pre_next),
            "anoma_iter_post_next" => wasmer::Function::new_native_with_env(wasm_store,
                                                                            env.clone(),
                                                                            vp_storage_iter_post_next),
            "anoma_get_chain_id" => wasmer::Function::new_native_with_env(wasm_store,
                                                                          env.clone(),
                                                                          vp_get_chain_id),
            "anoma_get_block_height" => wasmer::Function::new_native_with_env(wasm_store,
                                                                              env.clone(),
                                                                              vp_get_block_height),
            "anoma_get_block_hash" => wasmer::Function::new_native_with_env(wasm_store,
                                                                            env.clone(),
                                                                            vp_get_block_hash),
            "anoma_verify_tx_signature" => wasmer::Function::new_native_with_env(wasm_store,
                                                                                 env.clone(),
                                                                                 vp_verify_tx_signature),
            "anoma_log_string" => wasmer::Function::new_native_with_env(wasm_store, env, vp_log_string),
>>>>>>> b03b7630
        },
    }
}
/// Prepare imports (memory and host functions) exposed to the vm guest running
/// matchmaker code
pub fn prepare_matchmaker_imports(
    wasm_store: &Store,
    initial_memory: Memory,
    tx_code: impl AsRef<[u8]>,
    inject_mm_message: Sender<MatchmakerMessage>,
) -> ImportObject {
    let env = MatchmakerEnv {
        memory: AnomaMemory::default(),
        inject_mm_message,
        tx_code: tx_code.as_ref().to_vec(),
    };
    wasmer::imports! {
        // default namespace
        "env" => {
            "memory" => initial_memory,
            "anoma_send_match" => wasmer::Function::new_native_with_env(wasm_store,
                                                                        env.clone(),
                                                                        send_match),
            "anoma_update_data" => wasmer::Function::new_native_with_env(wasm_store,
                                                                         env.clone(),
                                                                         update_data),
            "anoma_remove_intents" => wasmer::Function::new_native_with_env(wasm_store,
                                                                            env.clone(),
                                                                            remove_intents),
            "anoma_log_string" => wasmer::Function::new_native_with_env(wasm_store,
                                                                        env,
                                                                        matchmaker_log_string),
        },
    }
}

/// Prepare imports (memory and host functions) exposed to the vm guest running
/// filter code
pub fn prepare_filter_imports(
    wasm_store: &Store,
    initial_memory: Memory,
) -> ImportObject {
    let env = FilterEnv {
        memory: AnomaMemory::default(),
    };
    wasmer::imports! {
        // default namespace
        "env" => {
            "memory" => initial_memory,
            "anoma_log_string" => wasmer::Function::new_native_with_env(wasm_store,
                                                                        env,
                                                                        filter_log_string),
        },
    }
}

/// Called from tx wasm to request to use the given gas amount
fn tx_charge_gas<DB>(env: &TxEnv<'_, DB>, used_gas: i32)
where
    DB: storage::DB + for<'iter> storage::DBIter<'iter>,
{
    tx_add_gas(env, used_gas as _)
}

fn tx_add_gas<DB>(env: &TxEnv<DB>, used_gas: u64)
where
    DB: storage::DB + for<'iter> storage::DBIter<'iter>,
{
    let gas_meter: &mut BlockGasMeter = unsafe { &mut *(env.gas_meter.get()) };
    // if we run out of gas, we need to stop the execution
    if let Err(err) = gas_meter.add(used_gas) {
        tracing::warn!(
            "Stopping transaction execution because of gas error: {}",
            err
        );
        unreachable!()
    }
}

/// Called from VP wasm to request to use the given gas amount
fn vp_charge_gas<'a, DB>(env: &VpEnv<'a, DB>, used_gas: i32)
where
    DB: storage::DB + for<'iter> storage::DBIter<'iter>,
{
    vp_add_gas(env, used_gas as _)
}

fn vp_add_gas<'a, DB>(env: &VpEnv<'a, DB>, used_gas: u64)
where
    DB: storage::DB + for<'iter> storage::DBIter<'iter>,
{
    let gas_meter: &mut VpGasMeter = unsafe { &mut *(env.gas_meter.get()) };
    if let Err(err) = gas_meter.add(used_gas) {
        tracing::warn!(
            "Stopping transaction execution because of gas error: {}",
            err
        );
        unreachable!()
    }
}

/// Storage `has_key` function exposed to the wasm VM Tx environment. It will
/// try to check the write log first and if no entry found then the storage.
fn tx_storage_has_key<DB>(env: &TxEnv<DB>, key_ptr: u64, key_len: u64) -> i64
where
    DB: storage::DB + for<'iter> storage::DBIter<'iter>,
{
    let (key, gas) = env
        .memory
        .read_string(key_ptr, key_len as _)
        .expect("Cannot read the key from memory");
    tx_add_gas(env, gas);

    tracing::debug!("tx_storage_has_key {}, key {}", key, key_ptr,);

    let key = Key::parse(key).expect("Cannot parse the key string");

    // try to read from the write log first
    let write_log: &WriteLog = unsafe { &*(env.write_log.get()) };
    let (log_val, gas) = write_log.read(&key);
    tx_add_gas(env, gas);
    match log_val {
        Some(&write_log::StorageModification::Write { .. }) => {
            HostEnvResult::Success.to_i64()
        }
        Some(&write_log::StorageModification::Delete) => {
            // the given key has been deleted
            HostEnvResult::Fail.to_i64()
        }
        Some(&write_log::StorageModification::InitAccount { .. }) => {
            HostEnvResult::Success.to_i64()
        }
        None => {
            // when not found in write log, try to check the storage
            let storage: &Storage<DB> = unsafe { env.storage.get() };
            let (present, gas) =
                storage.has_key(&key).expect("storage has_key failed");
            tx_add_gas(env, gas);
            HostEnvResult::from(present).to_i64()
        }
    }
}

/// Storage read function exposed to the wasm VM Tx environment. It will try to
/// read from the write log first and if no entry found then from the storage.
///
/// Returns [`-1`] when the key is not present, or the length of the data when
/// the key is present (the length may be [`0`]).
fn tx_storage_read<DB>(
    env: &TxEnv<DB>,
    key_ptr: u64,
    key_len: u64,
    result_ptr: u64,
) -> i64
where
    DB: storage::DB + for<'iter> storage::DBIter<'iter>,
{
    let (key, gas) = env
        .memory
        .read_string(key_ptr, key_len as _)
        .expect("Cannot read the key from memory");
    tx_add_gas(env, gas);

    tracing::debug!(
        "tx_storage_read {}, key {}, result_ptr {}",
        key,
        key_ptr,
        result_ptr,
    );

    let key = Key::parse(key).expect("Cannot parse the key string");

    // try to read from the write log first
    let write_log: &WriteLog = unsafe { &*(env.write_log.get()) };
    let (log_val, gas) = write_log.read(&key);
    tx_add_gas(env, gas);
    match log_val {
        Some(&write_log::StorageModification::Write { ref value }) => {
            let len: i64 =
                value.len().try_into().expect("data length overflow");
            let gas = env
                .memory
                .write_bytes(result_ptr, value)
                .expect("cannot write to memory");
            tx_add_gas(env, gas);
            len
        }
        Some(&write_log::StorageModification::Delete) => {
            // fail, given key has been deleted
            HostEnvResult::Fail.to_i64()
        }
        Some(&write_log::StorageModification::InitAccount {
            ref vp, ..
        }) => {
            // read the VP of a new account
            let len: i64 = vp.len() as _;
            let gas = env
                .memory
                .write_bytes(result_ptr, vp)
                .expect("cannot write to memory");
            tx_add_gas(env, gas);
            len
        }
        None => {
            // when not found in write log, try to read from the storage
            let storage: &Storage<DB> = unsafe { env.storage.get() };
            let (value, gas) = storage.read(&key).expect("storage read failed");
            tx_add_gas(env, gas);
            match value {
                Some(value) => {
                    let len: i64 =
                        value.len().try_into().expect("data length overflow");
                    let gas = env
                        .memory
                        .write_bytes(result_ptr, value)
                        .expect("cannot write to memory");
                    tx_add_gas(env, gas);
                    len
                }
                None => HostEnvResult::Fail.to_i64(),
            }
        }
    }
}

/// Storage prefix iterator function exposed to the wasm VM Tx environment.
/// It will try to get an iterator from the storage and return the corresponding
/// ID of the iterator.
fn tx_storage_iter_prefix<DB>(
    env: &TxEnv<'static, DB>,
    prefix_ptr: u64,
    prefix_len: u64,
) -> u64
where
    DB: 'static + storage::DB + for<'iter> storage::DBIter<'iter>,
{
    let (prefix, gas) = env
        .memory
        .read_string(prefix_ptr, prefix_len as _)
        .expect("Cannot read the prefix from memory");
    tx_add_gas(env, gas);

    tracing::debug!("tx_storage_iter_prefix {}, prefix {}", prefix, prefix_ptr);

    let prefix = Key::parse(prefix).expect("Cannot parse the prefix string");

    let storage: &Storage<DB> = unsafe { env.storage.get() };
    let iterators: &mut PrefixIterators<DB> =
        unsafe { &mut *(env.iterators.get()) };
    let (iter, gas) = storage.iter_prefix(&prefix);
    tx_add_gas(env, gas);
    iterators.insert(iter).id()
}

/// Storage prefix iterator next function exposed to the wasm VM Tx environment.
/// It will try to read from the write log first and if no entry found then from
/// the storage.
///
/// Returns [`-1`] when the key is not present, or the length of the data when
/// the key is present (the length may be [`0`]).
fn tx_storage_iter_next<DB>(
    env: &TxEnv<DB>,
    iter_id: u64,
    result_ptr: u64,
) -> i64
where
    DB: storage::DB + for<'iter> storage::DBIter<'iter>,
{
    tracing::debug!(
        "tx_storage_iter_next iter_id {}, result_ptr {}",
        iter_id,
        result_ptr,
    );

    let write_log: &WriteLog = unsafe { &*(env.write_log.get()) };
    let iterators: &mut PrefixIterators<DB> =
        unsafe { &mut *(env.iterators.get()) };
    let iter_id = PrefixIteratorId::new(iter_id);
    while let Some((key, val, iter_gas)) = iterators.next(iter_id) {
        let (log_val, log_gas) = write_log.read(
            &Key::parse(key.clone()).expect("Cannot parse the key string"),
        );
        tx_add_gas(env, iter_gas + log_gas);
        match log_val {
            Some(&write_log::StorageModification::Write { ref value }) => {
                let key_val = KeyVal {
                    key,
                    val: value.clone(),
                }
                .try_to_vec()
                .expect("cannot serialize the key value pair");
                let len: i64 =
                    key_val.len().try_into().expect("data length overflow");
                let gas = env
                    .memory
                    .write_bytes(result_ptr, key_val)
                    .expect("cannot write to memory");
                tx_add_gas(env, gas);
                return len;
            }
            Some(&write_log::StorageModification::Delete) => {
                // check the next because the key has already deleted
                continue;
            }
            Some(&write_log::StorageModification::InitAccount { .. }) => {
                // a VP of a new account doesn't need to be iterated
                continue;
            }
            None => {
                let key_val = KeyVal { key, val }
                    .try_to_vec()
                    .expect("cannot serialize the key value pair");
                let len: i64 =
                    key_val.len().try_into().expect("data length overflow");
                let gas = env
                    .memory
                    .write_bytes(result_ptr, key_val)
                    .expect("cannot write to memory");
                tx_add_gas(env, gas);
                return len;
            }
        }
    }
    HostEnvResult::Fail.to_i64()
}

/// Storage write function exposed to the wasm VM Tx environment. The given
/// key/value will be written to the write log.
fn tx_storage_write<DB>(
    env: &TxEnv<DB>,
    key_ptr: u64,
    key_len: u64,
    val_ptr: u64,
    val_len: u64,
) where
    DB: storage::DB + for<'iter> storage::DBIter<'iter>,
{
    let (key, gas) = env
        .memory
        .read_string(key_ptr, key_len as _)
        .expect("Cannot read the key from memory");
    tx_add_gas(env, gas);
    let (value, gas) = env
        .memory
        .read_bytes(val_ptr, val_len as _)
        .expect("Cannot read the value from memory");
    tx_add_gas(env, gas);

    tracing::debug!("tx_storage_update {}, {:#?}", key, value);

    let key = Key::parse(key).expect("Cannot parse the key string");

    // check address existence
    let write_log: &WriteLog = unsafe { &*(env.write_log.get()) };
    let storage: &Storage<DB> = unsafe { env.storage.get() };
    for addr in key.find_addresses() {
        let vp_key = Key::validity_predicate(&addr)
            .expect("Unable to create a validity predicate key");
        let (vp, gas) = write_log.read(&vp_key);
        tx_add_gas(env, gas);
        // just check the existence because the write log should not have the
        // delete log of the VP
        if vp.is_none() {
            let (is_present, gas) =
                storage.has_key(&vp_key).expect("checking existence failed");
            tx_add_gas(env, gas);
            if !is_present {
                tracing::info!(
                    "Trying to write into storage with a key containing an \
                     address that doesn't exist: {}",
                    addr
                );
                unreachable!();
            }
        }
    }

    let write_log: &mut WriteLog = unsafe { &mut *(env.write_log.get()) };
    let (gas, _size_diff) = write_log.write(&key, value);
    tx_add_gas(env, gas);
    // TODO: charge the size diff
}

/// Storage delete function exposed to the wasm VM Tx environment. The given
/// key/value will be written as deleted to the write log.
fn tx_storage_delete<DB>(env: &TxEnv<DB>, key_ptr: u64, key_len: u64)
where
    DB: storage::DB + for<'iter> storage::DBIter<'iter>,
{
    let (key, gas) = env
        .memory
        .read_string(key_ptr, key_len as _)
        .expect("Cannot read the key from memory");
    tx_add_gas(env, gas);

    tracing::debug!("tx_storage_delete {}", key);

    let key = Key::parse(key).expect("Cannot parse the key string");

    let write_log: &mut WriteLog = unsafe { &mut *(env.write_log.get()) };
    let (gas, _size_diff) = write_log.delete(&key);
    tx_add_gas(env, gas);
    // TODO: charge the size diff
}

/// Storage read prior state (before tx execution) function exposed to the wasm
/// VM VP environment. It will try to read from the storage.
///
/// Returns [`-1`] when the key is not present, or the length of the data when
/// the key is present (the length may be [`0`]).
fn vp_storage_read_pre<'a, DB>(
    env: &VpEnv<'a, DB>,
    key_ptr: u64,
    key_len: u64,
    result_ptr: u64,
) -> i64
where
    DB: storage::DB + for<'iter> storage::DBIter<'iter>,
{
    let (key, gas) = env
        .memory
        .read_string(key_ptr, key_len as _)
        .expect("Cannot read the key from memory");
    vp_add_gas(env, gas);

    // try to read from the storage
    let key = Key::parse(key).expect("Cannot parse the key string");
    let storage: &Storage<DB> = unsafe { env.storage.get() };
    let (value, gas) = storage.read(&key).expect("storage read failed");
    vp_add_gas(env, gas);
    tracing::debug!(
        "vp_storage_read_pre addr {}, key {}, value {:#?}",
        env.addr,
        key,
        value,
    );
    match value {
        Some(value) => {
            let len: i64 =
                value.len().try_into().expect("data length overflow");
            let gas = env
                .memory
                .write_bytes(result_ptr, value)
                .expect("cannot write to memory");
            vp_add_gas(env, gas);
            len
        }
        None => HostEnvResult::Fail.to_i64(),
    }
}

/// Storage read posterior state (after tx execution) function exposed to the
/// wasm VM VP environment. It will try to read from the write log first and if
/// no entry found then from the storage.
///
/// Returns [`-1`] when the key is not present, or the length of the data when
/// the key is present (the length may be [`0`]).
fn vp_storage_read_post<'a, DB>(
    env: &VpEnv<'a, DB>,
    key_ptr: u64,
    key_len: u64,
    result_ptr: u64,
) -> i64
where
    DB: storage::DB + for<'iter> storage::DBIter<'iter>,
{
    let (key, gas) = env
        .memory
        .read_string(key_ptr, key_len as _)
        .expect("Cannot read the key from memory");
    vp_add_gas(env, gas);

    tracing::debug!(
        "vp_storage_read_post {}, key {}, result_ptr {}",
        key,
        key_ptr,
        result_ptr,
    );

    // try to read from the write log first
    let key = Key::parse(key).expect("Cannot parse the key string");
    let write_log: &WriteLog = unsafe { env.write_log.get() };
    let (log_val, gas) = write_log.read(&key);
    vp_add_gas(env, gas);
    match log_val {
        Some(&write_log::StorageModification::Write { ref value }) => {
            let len: i64 =
                value.len().try_into().expect("data length overflow");
            let gas = env
                .memory
                .write_bytes(result_ptr, value)
                .expect("cannot write to memory");
            vp_add_gas(env, gas);
            len
        }
        Some(&write_log::StorageModification::Delete) => {
            // fail, given key has been deleted
            HostEnvResult::Fail.to_i64()
        }
        Some(&write_log::StorageModification::InitAccount {
            ref vp, ..
        }) => {
            // read the VP of a new account
            let len: i64 = vp.len() as _;
            let gas = env
                .memory
                .write_bytes(result_ptr, vp)
                .expect("cannot write to memory");
            vp_add_gas(env, gas);
            len
        }
        None => {
            // when not found in write log, try to read from the storage
            let storage: &Storage<DB> = unsafe { env.storage.get() };
            let (value, gas) = storage.read(&key).expect("storage read failed");
            vp_add_gas(env, gas);
            match value {
                Some(value) => {
                    let len: i64 =
                        value.len().try_into().expect("data length overflow");
                    let gas = env
                        .memory
                        .write_bytes(result_ptr, value)
                        .expect("cannot write to memory");
                    vp_add_gas(env, gas);
                    len
                }
                None => HostEnvResult::Fail.to_i64(),
            }
        }
    }
}

/// Storage `has_key` in prior state (before tx execution) function exposed to
/// the wasm VM VP environment. It will try to read from the storage.
fn vp_storage_has_key_pre<'a, DB>(
    env: &VpEnv<'a, DB>,
    key_ptr: u64,
    key_len: u64,
) -> i64
where
    DB: storage::DB + for<'iter> storage::DBIter<'iter>,
{
    let (key, gas) = env
        .memory
        .read_string(key_ptr, key_len as _)
        .expect("Cannot read the key from memory");
    vp_add_gas(env, gas);

    tracing::debug!("vp_storage_has_key_pre {}, key {}", key, key_ptr,);

    let key = Key::parse(key).expect("Cannot parse the key string");

    let storage: &Storage<DB> = unsafe { env.storage.get() };
    let (present, gas) = storage.has_key(&key).expect("storage has_key failed");
    vp_add_gas(env, gas);
    HostEnvResult::from(present).to_i64()
}

/// Storage `has_key` in posterior state (after tx execution) function exposed
/// to the wasm VM VP environment. It will
/// try to check the write log first and if no entry found then the storage.
fn vp_storage_has_key_post<'a, DB>(
    env: &VpEnv<'a, DB>,
    key_ptr: u64,
    key_len: u64,
) -> i64
where
    DB: storage::DB + for<'iter> storage::DBIter<'iter>,
{
    let (key, gas) = env
        .memory
        .read_string(key_ptr, key_len as _)
        .expect("Cannot read the key from memory");
    vp_add_gas(env, gas);

    tracing::debug!("vp_storage_has_key_post {}, key {}", key, key_ptr,);

    let key = Key::parse(key).expect("Cannot parse the key string");

    // try to read from the write log first
    let write_log: &WriteLog = unsafe { env.write_log.get() };
    let (log_val, gas) = write_log.read(&key);
    vp_add_gas(env, gas);
    match log_val {
        Some(&write_log::StorageModification::Write { .. }) => {
            HostEnvResult::Success.to_i64()
        }
        Some(&write_log::StorageModification::Delete) => {
            // the given key has been deleted
            HostEnvResult::Fail.to_i64()
        }
        Some(&write_log::StorageModification::InitAccount { .. }) => {
            HostEnvResult::Success.to_i64()
        }
        None => {
            // when not found in write log, try to check the storage
            let storage: &Storage<DB> = unsafe { env.storage.get() };
            let (present, gas) =
                storage.has_key(&key).expect("storage has_key failed");
            vp_add_gas(env, gas);
            HostEnvResult::from(present).to_i64()
        }
    }
}

/// Storage prefix iterator function exposed to the wasm VM VP environment.
/// It will try to get an iterator from the storage and return the corresponding
/// ID of the iterator.
fn vp_storage_iter_prefix<DB>(
    env: &VpEnv<'static, DB>,
    prefix_ptr: u64,
    prefix_len: u64,
) -> u64
where
    DB: 'static + storage::DB + for<'iter> storage::DBIter<'iter>,
{
    let (prefix, gas) = env
        .memory
        .read_string(prefix_ptr, prefix_len as _)
        .expect("Cannot read the prefix from memory");
    vp_add_gas(env, gas);

    tracing::debug!("vp_storage_iter_prefix {}, prefix {}", prefix, prefix_ptr);

    let prefix = Key::parse(prefix).expect("Cannot parse the prefix string");

    let storage: &Storage<DB> = unsafe { env.storage.get() };
    let iterators: &mut PrefixIterators<DB> =
        unsafe { &mut *(env.iterators.get()) };
    let (iter, gas) = (*storage).iter_prefix(&prefix);
    vp_add_gas(env, gas);
    iterators.insert(iter).id()
}

/// Storage prefix iterator for prior state (before tx execution) function
/// exposed to the wasm VM VP environment. It will try to read from the storage.
///
/// Returns [`-1`] when the key is not present, or the length of the data when
/// the key is present (the length may be [`0`]).
fn vp_storage_iter_pre_next<'a, DB>(
    env: &VpEnv<'a, DB>,
    iter_id: u64,
    result_ptr: u64,
) -> i64
where
    DB: storage::DB + for<'iter> storage::DBIter<'iter>,
{
    tracing::debug!(
        "vp_storage_iter_pre_next iter_id {}, result_ptr {}",
        iter_id,
        result_ptr,
    );

    let iterators: &mut PrefixIterators<DB> =
        unsafe { &mut *(env.iterators.get()) };
    let iter_id = PrefixIteratorId::new(iter_id);
    if let Some((key, val, gas)) = iterators.next(iter_id) {
        vp_add_gas(env, gas);
        let key_val = KeyVal { key, val }
            .try_to_vec()
            .expect("cannot serialize the key value pair");
        let len: i64 = key_val.len().try_into().expect("data length overflow");
        let gas = env
            .memory
            .write_bytes(result_ptr, key_val)
            .expect("cannot write to memory");
        vp_add_gas(env, gas);
        return len;
    }
    HostEnvResult::Fail.to_i64()
}

/// Storage prefix iterator next for posterior state (after tx execution)
/// function exposed to the wasm VM VP environment. It will try to read from the
/// write log first and if no entry found then from the storage.
///
/// Returns [`-1`] when the key is not present, or the length of the data when
/// the key is present (the length may be [`0`]).
fn vp_storage_iter_post_next<'a, DB>(
    env: &VpEnv<'a, DB>,
    iter_id: u64,
    result_ptr: u64,
) -> i64
where
    DB: storage::DB + for<'iter> storage::DBIter<'iter>,
{
    tracing::debug!(
        "vp_storage_iter_post_next iter_id {}, result_ptr {}",
        iter_id,
        result_ptr,
    );

    let write_log: &WriteLog = unsafe { env.write_log.get() };
    let iterators: &mut PrefixIterators<DB> =
        unsafe { &mut *(env.iterators.get()) };
    let iter_id = PrefixIteratorId::new(iter_id);
    while let Some((key, val, iter_gas)) = iterators.next(iter_id) {
        let (log_val, log_gas) = write_log.read(
            &Key::parse(key.clone()).expect("Cannot parse the key string"),
        );
        vp_add_gas(env, iter_gas + log_gas);
        match log_val {
            Some(&write_log::StorageModification::Write { ref value }) => {
                let key_val = KeyVal {
                    key,
                    val: value.clone(),
                }
                .try_to_vec()
                .expect("cannot serialize the key value pair");
                let len: i64 =
                    key_val.len().try_into().expect("data length overflow");
                let gas = env
                    .memory
                    .write_bytes(result_ptr, key_val)
                    .expect("cannot write to memory");
                vp_add_gas(env, gas);
                return len;
            }
            Some(&write_log::StorageModification::Delete) => {
                // check the next because the key has already deleted
                continue;
            }
            Some(&write_log::StorageModification::InitAccount { .. }) => {
                // a VP of a new account doesn't need to be iterated
                continue;
            }
            None => {
                let key_val = KeyVal { key, val }
                    .try_to_vec()
                    .expect("cannot serialize the key value pair");
                let len: i64 =
                    key_val.len().try_into().expect("data length overflow");
                let gas = env
                    .memory
                    .write_bytes(result_ptr, key_val)
                    .expect("cannot write to memory");
                vp_add_gas(env, gas);
                return len;
            }
        }
    }
    HostEnvResult::Fail.to_i64()
}

/// Verifier insertion function exposed to the wasm VM Tx environment.
fn tx_insert_verifier<DB>(env: &TxEnv<DB>, addr_ptr: u64, addr_len: u64)
where
    DB: storage::DB + for<'iter> storage::DBIter<'iter>,
{
    let (addr, gas) = env
        .memory
        .read_string(addr_ptr, addr_len as _)
        .expect("Cannot read the key from memory");
    tx_add_gas(env, gas);

    tracing::debug!("tx_insert_verifier {}, addr_ptr {}", addr, addr_ptr,);

    let addr = Address::decode(&addr).expect("Cannot parse the address string");

    let verifiers: &mut HashSet<Address> =
        unsafe { &mut *(env.verifiers.get()) };
    verifiers.insert(addr);
    tx_add_gas(env, addr_len);
}

/// Update a validity predicate function exposed to the wasm VM Tx environment
fn tx_update_validity_predicate<DB>(
    env: &TxEnv<DB>,
    addr_ptr: u64,
    addr_len: u64,
    code_ptr: u64,
    code_len: u64,
) where
    DB: storage::DB + for<'iter> storage::DBIter<'iter>,
{
    let (addr, gas) = env
        .memory
        .read_string(addr_ptr, addr_len as _)
        .expect("Cannot read the address from memory");
    tx_add_gas(env, gas);

    let addr = Address::decode(addr).expect("Failed to decode the address");
    tracing::debug!("tx_update_validity_predicate for addr {}", addr);

    let key =
        Key::validity_predicate(&addr).expect("Cannot make the key for the VP");
    let (code, gas) = env
        .memory
        .read_bytes(code_ptr, code_len as _)
        .expect("Cannot read the VP code");
    tx_add_gas(env, gas);

    tx_add_gas(env, code.len() as u64 * WASM_VALIDATION_GAS_PER_BYTE);
    if let Err(err) = super::validate_untrusted_wasm(&code) {
        tracing::info!(
            "Trying to update an account with an invalid validity predicate \
             code, error: {:#?}",
            err
        );
        unreachable!()
    }

    let write_log: &mut WriteLog = unsafe { &mut *(env.write_log.get()) };
    let (gas, _size_diff) = write_log.write(&key, code);
    tx_add_gas(env, gas);
    // TODO: charge the size diff
}

/// Initialize a new account established address.
fn tx_init_account<DB>(
    env: &TxEnv<DB>,
    code_ptr: u64,
    code_len: u64,
    result_ptr: u64,
) -> u64
where
    DB: storage::DB + for<'iter> storage::DBIter<'iter>,
{
    let (code, gas) = env
        .memory
        .read_bytes(code_ptr, code_len as _)
        .expect("Cannot read validity predicate from memory");
    tx_add_gas(env, gas);

    tx_add_gas(env, code.len() as u64 * WASM_VALIDATION_GAS_PER_BYTE);
    if let Err(err) = super::validate_untrusted_wasm(&code) {
        tracing::info!(
            "Trying to initialize an account with an invalid validity \
             predicate code, error: {:#?}",
            err
        );
        unreachable!()
    }

    tracing::debug!("tx_init_account");

    let storage: &Storage<DB> = unsafe { env.storage.get() };
    let write_log: &mut WriteLog = unsafe { &mut *(env.write_log.get()) };
    let (addr, gas) = write_log.init_account(&storage.address_gen, code);
    let addr_bytes =
        addr.try_to_vec().expect("Encoding address shouldn't fail");
    let result_len = addr_bytes.len() as u64;
    tx_add_gas(env, gas);
    let gas = env
        .memory
        .write_bytes(result_ptr, addr_bytes)
        .expect("cannot write to memory");
    tx_add_gas(env, gas);
    result_len
}

/// Getting the chain ID function exposed to the wasm VM Tx environment.
fn tx_get_chain_id<DB>(env: &TxEnv<DB>, result_ptr: u64)
where
    DB: storage::DB + for<'iter> storage::DBIter<'iter>,
{
    let storage: &Storage<DB> = unsafe { env.storage.get() };
    let (chain_id, gas) = storage.get_chain_id();
    tx_add_gas(env, gas);
    let gas = env
        .memory
        .write_string(result_ptr, chain_id)
        .expect("cannot write to memory");
    tx_add_gas(env, gas);
}

/// Getting the block height function exposed to the wasm VM Tx
/// environment. The height is that of the block to which the current
/// transaction is being applied.
fn tx_get_block_height<DB>(env: &TxEnv<DB>) -> u64
where
    DB: storage::DB + for<'iter> storage::DBIter<'iter>,
{
    let storage: &Storage<DB> = unsafe { env.storage.get() };
    let (height, gas) = storage.get_block_height();
    tx_add_gas(env, gas);
    height.0
}

/// Getting the block hash function exposed to the wasm VM Tx environment. The
/// hash is that of the block to which the current transaction is being applied.
fn tx_get_block_hash<DB>(env: &TxEnv<DB>, result_ptr: u64)
where
    DB: storage::DB + for<'iter> storage::DBIter<'iter>,
{
    let storage: &Storage<DB> = unsafe { env.storage.get() };
    let (hash, gas) = storage.get_block_hash();
    tx_add_gas(env, gas);
    let gas = env
        .memory
        .write_bytes(result_ptr, hash.0)
        .expect("cannot write to memory");
    tx_add_gas(env, gas);
}

/// Getting the chain ID function exposed to the wasm VM VP environment.
fn vp_get_chain_id<'a, DB>(env: &VpEnv<'a, DB>, result_ptr: u64)
where
    DB: storage::DB + for<'iter> storage::DBIter<'iter>,
{
    let storage: &Storage<DB> = unsafe { env.storage.get() };
    let (chain_id, gas) = storage.get_chain_id();
    vp_add_gas(env, gas);
    let gas = env
        .memory
        .write_string(result_ptr, chain_id)
        .expect("cannot write to memory");
    vp_add_gas(env, gas);
}

/// Getting the block height function exposed to the wasm VM VP
/// environment. The height is that of the block to which the current
/// transaction is being applied.
fn vp_get_block_height<'a, DB>(env: &VpEnv<'a, DB>) -> u64
where
    DB: storage::DB + for<'iter> storage::DBIter<'iter>,
{
    let storage: &Storage<DB> = unsafe { env.storage.get() };
    let (height, gas) = storage.get_block_height();
    vp_add_gas(env, gas);
    height.0
}

/// Getting the block hash function exposed to the wasm VM VP environment. The
/// hash is that of the block to which the current transaction is being applied.
fn vp_get_block_hash<'a, DB>(env: &VpEnv<'a, DB>, result_ptr: u64)
where
    DB: storage::DB + for<'iter> storage::DBIter<'iter>,
{
    let storage: &Storage<DB> = unsafe { env.storage.get() };
    let (hash, gas) = storage.get_block_hash();
    vp_add_gas(env, gas);
    let gas = env
        .memory
        .write_bytes(result_ptr, hash.0)
        .expect("cannot write to memory");
    vp_add_gas(env, gas);
}

fn vp_verify_tx_signature<'a, DB>(
    env: &VpEnv<'a, DB>,
    pk_ptr: u64,
    pk_len: u64,
    data_ptr: u64,
    data_len: u64,
    sig_ptr: u64,
    sig_len: u64,
) -> i64
where
    DB: storage::DB + for<'iter> storage::DBIter<'iter>,
{
    let (pk, gas) = env
        .memory
        .read_bytes(pk_ptr, pk_len as _)
        .expect("Cannot read public key from memory");
    vp_add_gas(env, gas);
    let pk: PublicKey =
        BorshDeserialize::try_from_slice(&pk).expect("Canot decode public key");

    let (data, gas) = env
        .memory
        .read_bytes(data_ptr, data_len as _)
        .expect("Cannot read signature data from memory");
    vp_add_gas(env, gas);

    let (sig, gas) = env
        .memory
        .read_bytes(sig_ptr, sig_len as _)
        .expect("Cannot read signature from memory");
    vp_add_gas(env, gas);
    let sig: Signature =
        BorshDeserialize::try_from_slice(&sig).expect("Canot decode signature");

    let tx_code = unsafe { env.tx_code.get() };
    vp_add_gas(env, (data.len() + tx_code.len()) as _);
    let signature_data = [&data[..], tx_code].concat();

    vp_add_gas(env, VERIFY_TX_SIG_GAS_COST);
    HostEnvResult::from(
        verify_signature_raw(&pk, &signature_data, &sig).is_ok(),
    )
    .to_i64()
}

/// Log a string from exposed to the wasm VM Tx environment. The message will be
/// printed at the [`tracing::Level::Info`]. This function is for development
/// only.
fn tx_log_string<DB>(env: &TxEnv<DB>, str_ptr: u64, str_len: u64)
where
    DB: storage::DB + for<'iter> storage::DBIter<'iter>,
{
    let (str, _gas) = env
        .memory
        .read_string(str_ptr, str_len as _)
        .expect("Cannot read the string from memory");

    tracing::info!("WASM Transaction log: {}", str);
}

/// Log a string from exposed to the wasm VM VP environment. The message will be
/// printed at the [`tracing::Level::Info`]. This function is for development
/// only.
fn vp_log_string<'a, DB>(env: &VpEnv<'a, DB>, str_ptr: u64, str_len: u64)
where
    DB: storage::DB + for<'iter> storage::DBIter<'iter>,
{
    let (str, _gas) = env
        .memory
        .read_string(str_ptr, str_len as _)
        .expect("Cannot read the string from memory");

    tracing::info!("WASM Validity predicate log: {}", str);
}

fn vp_eval<DB>(
    env: &VpEnv<'static, DB>,
    vp_code_ptr: u64,
    vp_code_len: u64,
    input_data_ptr: u64,
    input_data_len: u64,
) -> u64
where
    DB: 'static + storage::DB + for<'iter> storage::DBIter<'iter>, 
{
    let (vp_code, gas) = env
        .memory
        .read_bytes(vp_code_ptr, vp_code_len as _)
        .expect("Cannot read bytes from memory");
    vp_add_gas(env, gas);

    let (input_data, gas) = env
        .memory
        .read_bytes(input_data_ptr, input_data_len as _)
        .expect("Cannot read bytes from memory");
    vp_add_gas(env, gas);

    let vp_runner = VpRunner::new();
    // Clone everything except for the memory
    let new_env = VpEnv {
        addr: env.addr.clone(),
        iterators: env.iterators.clone(),
        storage: env.storage.clone(),
        write_log: env.write_log.clone(),
        gas_meter: env.gas_meter.clone(),
        tx_code: env.tx_code.clone(),
        keys_changed: env.keys_changed.clone(),
        verifiers: env.verifiers.clone(),
        memory: AnomaMemory::default(),
    };

    let result = vp_runner.run_eval(vp_code, &input_data, new_env);

    match result {
        Ok(b) => {
            if b {
                1
            } else {
                0
            }
        }
        Err(_e) => 0,
    }
}

/// Log a string from exposed to the wasm VM matchmaker environment. The message
/// will be printed at the [`tracing::Level::Info`]. This function is for
/// development only.
fn matchmaker_log_string(env: &MatchmakerEnv, str_ptr: u64, str_len: u64) {
    let (str, _gas) = env
        .memory
        .read_string(str_ptr, str_len as _)
        .expect("Cannot read the string from memory");

    tracing::info!("WASM Matchmaker log: {}", str);
}

/// Log a string from exposed to the wasm VM filter environment. The message
/// will be printed at the [`tracing::Level::Info`].
fn filter_log_string(env: &FilterEnv, str_ptr: u64, str_len: u64) {
    let (str, _gas) = env
        .memory
        .read_string(str_ptr, str_len as _)
        .expect("Cannot read the string from memory");
    tracing::info!("WASM Filter log: {}", str);
}

fn remove_intents(
    env: &MatchmakerEnv,
    intents_id_ptr: u64,
    intents_id_len: u64,
) {
    let (intents_id_bytes, _gas) = env
        .memory
        .read_bytes(intents_id_ptr, intents_id_len as _)
        .expect("Cannot read the intents from memory");

    let intents_id =
        HashSet::<Vec<u8>>::try_from_slice(&intents_id_bytes).unwrap();

    env.inject_mm_message
        .try_send(MatchmakerMessage::RemoveIntents(intents_id))
        .expect("failed to send intents_id")
}

/// Inject a transaction from matchmaker's matched intents to the ledger
fn send_match(env: &MatchmakerEnv, data_ptr: u64, data_len: u64) {
    let (tx_data, _gas) = env
        .memory
        .read_bytes(data_ptr, data_len as _)
        .expect("Cannot read the key from memory");
    // TODO sign in the matchmaker module instead. use a ref for the tx_code
    // here to avoid copying
    let tx_code = env.tx_code.clone();
    let keypair = wallet::matchmaker_keypair();
    let signed = SignedTxData::new(&keypair, tx_data, &tx_code);
    let signed_bytes = signed
        .try_to_vec()
        .expect("Couldn't encoded signed matchmaker tx data");
    let tx = Tx {
        code: tx_code,
        data: Some(signed_bytes),
        timestamp: Some(std::time::SystemTime::now().into()),
    };
    env.inject_mm_message
        .try_send(MatchmakerMessage::InjectTx(tx))
        .expect("failed to send tx")
}

fn update_data(env: &MatchmakerEnv, data_ptr: u64, data_len: u64) {
    let (data, _gas) = env
        .memory
        .read_bytes(data_ptr, data_len as _)
        .expect("Cannot read the data from memory");

    env.inject_mm_message
        .try_send(MatchmakerMessage::UpdateData(data))
        .expect("failed to send updated data")
}<|MERGE_RESOLUTION|>--- conflicted
+++ resolved
@@ -287,21 +287,6 @@
             "memory" => initial_memory,
             // Each function takes ownership of the environment (wrappers around references, cheap to clone), so we need to clone it
             "gas" => wasmer::Function::new_native_with_env(wasm_store, env.clone(), vp_charge_gas),
-<<<<<<< HEAD
-            "_read_pre" => wasmer::Function::new_native_with_env(wasm_store, env.clone(), vp_storage_read_pre),
-            "_read_post" => wasmer::Function::new_native_with_env(wasm_store, env.clone(), vp_storage_read_post),
-            "_has_key_pre" => wasmer::Function::new_native_with_env(wasm_store, env.clone(), vp_storage_has_key_pre),
-            "_has_key_post" => wasmer::Function::new_native_with_env(wasm_store, env.clone(), vp_storage_has_key_post),
-            "_iter_prefix" => wasmer::Function::new_native_with_env(wasm_store, env.clone(), vp_storage_iter_prefix),
-            "_iter_pre_next" => wasmer::Function::new_native_with_env(wasm_store, env.clone(), vp_storage_iter_pre_next),
-            "_iter_post_next" => wasmer::Function::new_native_with_env(wasm_store, env.clone(), vp_storage_iter_post_next),
-            "_get_chain_id" => wasmer::Function::new_native_with_env(wasm_store, env.clone(), vp_get_chain_id),
-            "_get_block_height" => wasmer::Function::new_native_with_env(wasm_store, env.clone(), vp_get_block_height),
-            "_get_block_hash" => wasmer::Function::new_native_with_env(wasm_store, env.clone(), vp_get_block_hash),
-            "_verify_tx_signature" => wasmer::Function::new_native_with_env(wasm_store, env.clone(), vp_verify_tx_signature),
-            "_log_string" => wasmer::Function::new_native_with_env(wasm_store, env.clone(), vp_log_string),
-            "_eval" => wasmer::Function::new_native_with_env(wasm_store, env.clone(), vp_eval),
-=======
             "anoma_read_pre" => wasmer::Function::new_native_with_env(wasm_store,
                                                                       env.clone(),
                                                                       vp_storage_read_pre),
@@ -335,8 +320,8 @@
             "anoma_verify_tx_signature" => wasmer::Function::new_native_with_env(wasm_store,
                                                                                  env.clone(),
                                                                                  vp_verify_tx_signature),
-            "anoma_log_string" => wasmer::Function::new_native_with_env(wasm_store, env, vp_log_string),
->>>>>>> b03b7630
+            "anoma_log_string" => wasmer::Function::new_native_with_env(wasm_store, env.clone(), vp_log_string),
+            "anoma_eval" => wasmer::Function::new_native_with_env(wasm_store, env.clone(), vp_eval),
         },
     }
 }
@@ -1360,7 +1345,7 @@
     input_data_len: u64,
 ) -> u64
 where
-    DB: 'static + storage::DB + for<'iter> storage::DBIter<'iter>, 
+    DB: 'static + storage::DB + for<'iter> storage::DBIter<'iter>,
 {
     let (vp_code, gas) = env
         .memory
