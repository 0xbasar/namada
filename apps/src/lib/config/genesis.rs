//! The parameters used for the chain's genesis

use std::collections::HashMap;

use borsh::{BorshDeserialize, BorshSerialize};
use derivative::Derivative;
#[cfg(not(feature = "mainnet"))]
use namada::core::ledger::testnet_pow;
use namada::ledger::eth_bridge::EthereumBridgeConfig;
#[cfg(feature = "dev")]
use namada::ledger::eth_bridge::{Contracts, UpgradeableContract};
use namada::ledger::governance::parameters::GovParams;
use namada::ledger::parameters::EpochDuration;
use namada::ledger::pos::{Dec, GenesisValidator, PosParams};
#[cfg(feature = "dev")]
use namada::types::address::wnam;
use namada::types::address::Address;
use namada::types::chain::ProposalBytes;
#[cfg(feature = "dev")]
use namada::types::ethereum_events::EthAddress;
use namada::types::key::dkg_session_keys::DkgPublicKey;
use namada::types::key::*;
use namada::types::time::{DateTimeUtc, DurationSecs};
use namada::types::token::Denomination;
use namada::types::{storage, token};

/// Genesis configuration file format
pub mod genesis_config {
    use std::array::TryFromSliceError;
    use std::collections::HashMap;
    use std::convert::TryInto;
    use std::path::Path;
    use std::str::FromStr;

    use data_encoding::HEXLOWER;
    use eyre::Context;
    #[cfg(not(feature = "mainnet"))]
    use namada::core::ledger::testnet_pow;
    use namada::ledger::governance::parameters::GovParams;
    use namada::ledger::parameters::EpochDuration;
    use namada::ledger::pos::{Dec, GenesisValidator, PosParams};
    use namada::types::address::Address;
    use namada::types::chain::ProposalBytes;
    use namada::types::key::dkg_session_keys::DkgPublicKey;
    use namada::types::key::*;
    use namada::types::time::Rfc3339String;
    use namada::types::token::Denomination;
    use namada::types::{storage, token};
    use serde::{Deserialize, Serialize};
    use thiserror::Error;

    use super::{
        EstablishedAccount, EthereumBridgeConfig, Genesis, ImplicitAccount,
        Parameters, TokenAccount, Validator,
    };
    use crate::cli;

    #[derive(Clone, Debug, Deserialize, Serialize)]
    pub struct HexString(pub String);

    impl HexString {
        pub fn to_bytes(&self) -> Result<Vec<u8>, HexKeyError> {
            let bytes = HEXLOWER.decode(self.0.as_ref())?;
            Ok(bytes)
        }

        pub fn to_sha256_bytes(&self) -> Result<[u8; 32], HexKeyError> {
            let bytes = HEXLOWER.decode(self.0.as_ref())?;
            let slice = bytes.as_slice();
            let array: [u8; 32] = slice.try_into()?;
            Ok(array)
        }

        pub fn to_public_key(&self) -> Result<common::PublicKey, HexKeyError> {
            let key = common::PublicKey::from_str(&self.0)
                .map_err(HexKeyError::InvalidPublicKey)?;
            Ok(key)
        }

        pub fn to_dkg_public_key(&self) -> Result<DkgPublicKey, HexKeyError> {
            let key = DkgPublicKey::from_str(&self.0)?;
            Ok(key)
        }
    }

    #[derive(Error, Debug)]
    pub enum HexKeyError {
        #[error("Invalid hex string: {0:?}")]
        InvalidHexString(data_encoding::DecodeError),
        #[error("Invalid sha256 checksum: {0}")]
        InvalidSha256(TryFromSliceError),
        #[error("Invalid public key: {0}")]
        InvalidPublicKey(ParsePublicKeyError),
    }

    impl From<data_encoding::DecodeError> for HexKeyError {
        fn from(err: data_encoding::DecodeError) -> Self {
            Self::InvalidHexString(err)
        }
    }

    impl From<ParsePublicKeyError> for HexKeyError {
        fn from(err: ParsePublicKeyError) -> Self {
            Self::InvalidPublicKey(err)
        }
    }

    impl From<TryFromSliceError> for HexKeyError {
        fn from(err: TryFromSliceError) -> Self {
            Self::InvalidSha256(err)
        }
    }

    #[derive(Clone, Debug, Deserialize, Serialize)]
    pub struct GenesisConfig {
        // Genesis timestamp
        pub genesis_time: Rfc3339String,
        // Name of the native token - this must one of the tokens included in
        // the `token` field
        pub native_token: String,
        #[cfg(not(feature = "mainnet"))]
        /// Testnet faucet PoW difficulty - defaults to `0` when not set
        pub faucet_pow_difficulty: Option<testnet_pow::Difficulty>,
        #[cfg(not(feature = "mainnet"))]
        /// Testnet faucet withdrawal limit - defaults to 1000 NAM when not set
        pub faucet_withdrawal_limit: Option<token::Amount>,
        // Initial validator set
        pub validator: HashMap<String, ValidatorConfig>,
        // Token accounts present at genesis
        pub token: HashMap<String, TokenAccountConfig>,
        // Established accounts present at genesis
        pub established: Option<HashMap<String, EstablishedAccountConfig>>,
        // Implicit accounts present at genesis
        pub implicit: Option<HashMap<String, ImplicitAccountConfig>>,
        // Protocol parameters
        pub parameters: ParametersConfig,
        // PoS parameters
        pub pos_params: PosParamsConfig,
        // Governance parameters
        pub gov_params: GovernanceParamsConfig,
        // Ethereum bridge config
        pub ethereum_bridge_params: Option<EthereumBridgeConfig>,
        // Wasm definitions
        pub wasm: HashMap<String, WasmConfig>,
    }

    #[derive(Clone, Debug, Deserialize, Serialize)]
    pub struct GovernanceParamsConfig {
        // Min funds to stake to submit a proposal
        pub min_proposal_fund: u64,
        // Maximum size of proposal in kibibytes (KiB)
        pub max_proposal_code_size: u64,
        // Minimum proposal period length in epochs
        pub min_proposal_period: u64,
        // Maximum proposal period length in epochs
        pub max_proposal_period: u64,
        // Maximum number of characters in the proposal content
        pub max_proposal_content_size: u64,
        // Minimum number of epoch between end and grace epoch
        pub min_proposal_grace_epochs: u64,
    }

    /// Validator pre-genesis configuration can be created with client utils
    /// `init-genesis-validator` command and added to a genesis for
    /// `init-network` cmd and that can be subsequently read by `join-network`
    /// cmd to setup a genesis validator node.
    #[derive(Serialize, Deserialize, Debug)]
    pub struct ValidatorPreGenesisConfig {
        pub validator: HashMap<String, ValidatorConfig>,
    }

    #[derive(Clone, Default, Debug, Deserialize, Serialize)]
    pub struct ValidatorConfig {
        // Public key for consensus. (default: generate)
        pub consensus_public_key: Option<HexString>,
        // Public key (cold) for eth governance. (default: generate)
        pub eth_cold_key: Option<HexString>,
        // Public key (hot) for eth bridge. (default: generate)
        pub eth_hot_key: Option<HexString>,
        // Public key for validator account. (default: generate)
        pub account_public_key: Option<HexString>,
        // Public protocol signing key for validator account. (default:
        // generate)
        pub protocol_public_key: Option<HexString>,
        // Public DKG session key for validator account. (default: generate)
        pub dkg_public_key: Option<HexString>,
        // Validator address (default: generate).
        pub address: Option<String>,
        // Total number of tokens held at genesis.
        pub tokens: Option<u64>,
        // Unstaked balance at genesis.
        pub non_staked_balance: Option<u64>,
        /// Commission rate charged on rewards for delegators (bounded inside
        /// 0-1)
        pub commission_rate: Option<Dec>,
        /// Maximum change in commission rate permitted per epoch
        pub max_commission_rate_change: Option<Dec>,
        // Filename of validator VP. (default: default validator VP)
        pub validator_vp: Option<String>,
        // IP:port of the validator. (used in generation only)
        pub net_address: Option<String>,
        /// Tendermint node key is used to derive Tendermint node ID for node
        /// authentication
        pub tendermint_node_key: Option<HexString>,
    }

    #[derive(Clone, Debug, Deserialize, Serialize)]
    pub struct TokenAccountConfig {
        // Address of token account (default: generate).
        pub address: Option<String>,
        // The number of decimal places amounts of this token has
        pub denom: Denomination,
        // Filename of token account VP. (default: token VP)
        pub vp: Option<String>,
        // Initial balances held by accounts defined elsewhere.
        pub balances: Option<HashMap<String, token::Amount>>,
    }

    #[derive(Clone, Debug, Deserialize, Serialize)]
    pub struct EstablishedAccountConfig {
        // Address of established account (default: generate).
        pub address: Option<String>,
        // Filename of established account VP. (default: user VP)
        pub vp: Option<String>,
        // Public key of established account. (default: generate)
        pub public_key: Option<HexString>,
        // Initial storage key values.
        pub storage: Option<HashMap<String, HexString>>,
    }

    #[derive(Clone, Debug, Deserialize, Serialize)]
    pub struct ImplicitAccountConfig {
        // Public key of implicit account (default: generate).
        pub public_key: Option<HexString>,
    }

    #[derive(Clone, Debug, Deserialize, Serialize)]
    pub struct ParametersConfig {
        /// Max payload size, in bytes, for a tx batch proposal.
        ///
        /// Block proposers may never return a `PrepareProposal`
        /// response containing `txs` with a byte length greater
        /// than whatever is configured through this parameter.
        ///
        /// Note that this parameter's value will always be strictly
        /// smaller than a Tendermint block's `MaxBytes` consensus
        /// parameter. Currently, we hard cap `max_proposal_bytes`
        /// at 90 MiB in Namada, which leaves at least 10 MiB of
        /// room for header data, evidence and protobuf
        /// serialization overhead in Tendermint blocks.
        pub max_proposal_bytes: ProposalBytes,
        /// Minimum number of blocks per epoch.
        pub min_num_of_blocks: u64,
        /// Maximum duration per block (in seconds).
        // TODO: this is i64 because datetime wants it
        pub max_expected_time_per_block: i64,
        /// Hashes of whitelisted vps array. `None` value or an empty array
        /// disables whitelisting.
        pub vp_whitelist: Option<Vec<String>>,
        /// Hashes of whitelisted txs array. `None` value or an empty array
        /// disables whitelisting.
        pub tx_whitelist: Option<Vec<String>>,
        /// Filename of implicit accounts validity predicate WASM code
        pub implicit_vp: String,
        /// Expected number of epochs per year
        pub epochs_per_year: u64,
        /// Max signature per transaction
        pub max_signatures_per_transaction: u8,
        /// PoS gain p
        pub pos_gain_p: Dec,
        /// PoS gain d
        pub pos_gain_d: Dec,
        #[cfg(not(feature = "mainnet"))]
        /// Fix wrapper tx fees
        pub wrapper_tx_fees: Option<token::Amount>,
    }

    #[derive(Clone, Debug, Deserialize, Serialize)]
    pub struct PosParamsConfig {
        // Maximum number of consensus validators.
        pub max_validator_slots: u64,
        // Pipeline length (in epochs).
        pub pipeline_len: u64,
        // Unbonding length (in epochs).
        pub unbonding_len: u64,
        // Votes per token.
        pub tm_votes_per_token: Dec,
        // Reward for proposing a block.
        pub block_proposer_reward: Dec,
        // Reward for voting on a block.
        pub block_vote_reward: Dec,
        // Maximum staking APY
        pub max_inflation_rate: Dec,
        // Target ratio of staked NAM tokens to total NAM tokens
        pub target_staked_ratio: Dec,
        // Portion of a validator's stake that should be slashed on a
        // duplicate vote.
        pub duplicate_vote_min_slash_rate: Dec,
        // Portion of a validator's stake that should be slashed on a
        // light client attack.
        pub light_client_attack_min_slash_rate: Dec,
        /// Number of epochs above and below (separately) the current epoch to
        /// consider when doing cubic slashing
        pub cubic_slashing_window_length: u64,
        /// The minimum amount of bonded tokens that a validator needs to be in
        /// either the `consensus` or `below_capacity` validator sets
        pub validator_stake_threshold: token::Amount,
    }

    #[derive(Clone, Debug, Deserialize, Serialize)]
    pub struct WasmConfig {
        filename: String,
        pub sha256: Option<HexString>,
    }

    fn load_validator(
        config: &ValidatorConfig,
        wasm: &HashMap<String, WasmConfig>,
    ) -> Validator {
        let validator_vp_name = config.validator_vp.as_ref().unwrap();
        let validator_vp_config = wasm.get(validator_vp_name).unwrap();

        Validator {
            pos_data: GenesisValidator {
                address: Address::decode(config.address.as_ref().unwrap())
                    .unwrap(),
                tokens: token::Amount::native_whole(
                    config.tokens.unwrap_or_default(),
                ),
                consensus_key: config
                    .consensus_public_key
                    .as_ref()
                    .unwrap()
                    .to_public_key()
                    .unwrap(),
                eth_cold_key: config
                    .eth_cold_key
                    .as_ref()
                    .unwrap()
                    .to_public_key()
                    .unwrap(),
                eth_hot_key: config
                    .eth_hot_key
                    .as_ref()
                    .unwrap()
                    .to_public_key()
                    .unwrap(),
                commission_rate: config
                    .commission_rate
                    .and_then(|rate| {
                        if rate <= Dec::one() { Some(rate) } else { None }
                    })
                    .expect("Commission rate must be between 0.0 and 1.0"),
                max_commission_rate_change: config
                    .max_commission_rate_change
                    .and_then(|rate| {
                        if rate <= Dec::one() { Some(rate) } else { None }
                    })
                    .expect(
                        "Max commission rate change must be between 0.0 and \
                         1.0",
                    ),
            },
            account_key: config
                .account_public_key
                .as_ref()
                .unwrap()
                .to_public_key()
                .unwrap(),
            protocol_key: config
                .protocol_public_key
                .as_ref()
                .unwrap()
                .to_public_key()
                .unwrap(),
            dkg_public_key: config
                .dkg_public_key
                .as_ref()
                .unwrap()
                .to_dkg_public_key()
                .unwrap(),
            non_staked_balance: token::Amount::native_whole(
                config.non_staked_balance.unwrap_or_default(),
            ),
            validator_vp_code_path: validator_vp_config.filename.to_owned(),
            validator_vp_sha256: validator_vp_config
                .sha256
                .clone()
                .unwrap()
                .to_sha256_bytes()
                .unwrap(),
        }
    }

    fn load_token(
        config: &TokenAccountConfig,
        wasm: &HashMap<String, WasmConfig>,
        validators: &HashMap<String, Validator>,
        established_accounts: &HashMap<String, EstablishedAccount>,
        implicit_accounts: &HashMap<String, ImplicitAccount>,
    ) -> TokenAccount {
        let token_vp_name = config.vp.as_ref().unwrap();
        let token_vp_config = wasm.get(token_vp_name).unwrap();

        TokenAccount {
            address: Address::decode(config.address.as_ref().unwrap()).unwrap(),
            denom: config.denom,
            vp_code_path: token_vp_config.filename.to_owned(),
            vp_sha256: token_vp_config
                .sha256
                .clone()
                .unwrap_or_else(|| {
                    eprintln!("Unknown token VP WASM sha256");
                    cli::safe_exit(1);
                })
                .to_sha256_bytes()
                .unwrap(),
            balances: config
                .balances
                .as_ref()
                .unwrap_or(&HashMap::default())
                .iter()
                .map(|(alias_or_address, amount)| {
                    (
                        match Address::decode(alias_or_address) {
                            Ok(address) => address,
                            Err(decode_err) => {
                                if let Some(alias) =
                                    alias_or_address.strip_suffix(".public_key")
                                {
                                    if let Some(established) =
                                        established_accounts.get(alias)
                                    {
                                        established
                                            .public_key
                                            .as_ref()
                                            .unwrap()
                                            .into()
                                    } else if let Some(validator) =
                                        validators.get(alias)
                                    {
                                        (&validator.account_key).into()
                                    } else {
                                        eprintln!(
                                            "No established or validator \
                                             account with alias {} found",
                                            alias
                                        );
                                        cli::safe_exit(1)
                                    }
                                } else if let Some(established) =
                                    established_accounts.get(alias_or_address)
                                {
                                    established.address.clone()
                                } else if let Some(validator) =
                                    validators.get(alias_or_address)
                                {
                                    validator.pos_data.address.clone()
                                } else if let Some(implicit) =
                                    implicit_accounts.get(alias_or_address)
                                {
                                    (&implicit.public_key).into()
                                } else {
                                    eprintln!(
                                        "{} is unknown alias and not a valid \
                                         address: {}",
                                        alias_or_address, decode_err
                                    );
                                    cli::safe_exit(1)
                                }
                            }
                        },
                        token::Amount::from_uint(*amount, config.denom).expect(
                            "expected a balance that fits into 256 bits",
                        ),
                    )
                })
                .collect(),
        }
    }

    fn load_established(
        config: &EstablishedAccountConfig,
        wasm: &HashMap<String, WasmConfig>,
    ) -> EstablishedAccount {
        let account_vp_name = config.vp.as_ref().unwrap();
        let account_vp_config = wasm.get(account_vp_name).unwrap();

        EstablishedAccount {
            address: Address::decode(config.address.as_ref().unwrap()).unwrap(),
            vp_code_path: account_vp_config.filename.to_owned(),
            vp_sha256: account_vp_config
                .sha256
                .clone()
                .unwrap_or_else(|| {
                    eprintln!("Unknown user VP WASM sha256");
                    cli::safe_exit(1);
                })
                .to_sha256_bytes()
                .unwrap(),
            public_key: config
                .public_key
                .as_ref()
                .map(|hex| hex.to_public_key().unwrap()),
            storage: config
                .storage
                .as_ref()
                .unwrap_or(&HashMap::default())
                .iter()
                .map(|(address, hex)| {
                    (
                        storage::Key::parse(address).unwrap(),
                        hex.to_bytes().unwrap(),
                    )
                })
                .collect(),
        }
    }

    fn load_implicit(config: &ImplicitAccountConfig) -> ImplicitAccount {
        ImplicitAccount {
            public_key: config
                .public_key
                .as_ref()
                .unwrap()
                .to_public_key()
                .unwrap(),
        }
    }

    pub fn load_genesis_config(config: GenesisConfig) -> Genesis {
        let GenesisConfig {
            genesis_time,
            native_token,
            #[cfg(not(feature = "mainnet"))]
            faucet_pow_difficulty,
            #[cfg(not(feature = "mainnet"))]
            faucet_withdrawal_limit,
            validator,
            token,
            established,
            implicit,
            parameters,
            pos_params,
            gov_params,
            wasm,
            ethereum_bridge_params,
        } = config;

        let native_token = Address::decode(
            token
                .get(&native_token)
                .expect(
                    "Native token's alias must be present in the declared \
                     tokens",
                )
                .address
                .as_ref()
                .expect("Missing native token address"),
        )
        .expect("Invalid address");

        let validators: HashMap<String, Validator> = validator
            .iter()
            .map(|(name, cfg)| (name.clone(), load_validator(cfg, &wasm)))
            .collect();
        let established_accounts: HashMap<String, EstablishedAccount> =
            established
                .unwrap_or_default()
                .iter()
                .map(|(name, cfg)| (name.clone(), load_established(cfg, &wasm)))
                .collect();
        let implicit_accounts: HashMap<String, ImplicitAccount> = implicit
            .unwrap_or_default()
            .iter()
            .map(|(name, cfg)| (name.clone(), load_implicit(cfg)))
            .collect();
        #[allow(clippy::iter_kv_map)]
        let token_accounts = token
            .iter()
            .map(|(_name, cfg)| {
                load_token(
                    cfg,
                    &wasm,
                    &validators,
                    &established_accounts,
                    &implicit_accounts,
                )
            })
            .collect();

        let implicit_vp_config = wasm.get(&parameters.implicit_vp).unwrap();
        let implicit_vp_code_path = implicit_vp_config.filename.to_owned();
        let implicit_vp_sha256 = implicit_vp_config
            .sha256
            .clone()
            .unwrap_or_else(|| {
                eprintln!("Unknown implicit VP WASM sha256");
                cli::safe_exit(1);
            })
            .to_sha256_bytes()
            .unwrap();

        let min_duration: i64 =
            60 * 60 * 24 * 365 / (parameters.epochs_per_year as i64);
        let parameters = Parameters {
            epoch_duration: EpochDuration {
                min_num_of_blocks: parameters.min_num_of_blocks,
                min_duration: namada::types::time::Duration::seconds(
                    min_duration,
                )
                .into(),
            },
            max_expected_time_per_block:
                namada::types::time::Duration::seconds(
                    parameters.max_expected_time_per_block,
                )
                .into(),
            max_proposal_bytes: parameters.max_proposal_bytes,
            vp_whitelist: parameters.vp_whitelist.unwrap_or_default(),
            tx_whitelist: parameters.tx_whitelist.unwrap_or_default(),
            implicit_vp_code_path,
            implicit_vp_sha256,
            epochs_per_year: parameters.epochs_per_year,
            max_signatures_per_transaction: parameters
                .max_signatures_per_transaction,
            pos_gain_p: parameters.pos_gain_p,
            pos_gain_d: parameters.pos_gain_d,
<<<<<<< HEAD
            staked_ratio: Decimal::ZERO,
            pos_inflation_amount: 0,
            #[cfg(not(feature = "mainnet"))]
=======
            staked_ratio: Dec::zero(),
            pos_inflation_amount: token::Amount::zero(),
>>>>>>> f61b635f
            wrapper_tx_fees: parameters.wrapper_tx_fees,
        };

        let GovernanceParamsConfig {
            min_proposal_fund,
            max_proposal_code_size,
            min_proposal_period,
            max_proposal_content_size,
            min_proposal_grace_epochs,
            max_proposal_period,
        } = gov_params;
        let gov_params = GovParams {
            min_proposal_fund,
            max_proposal_code_size,
            min_proposal_period,
            max_proposal_content_size,
            min_proposal_grace_epochs,
            max_proposal_period,
        };

        let PosParamsConfig {
            max_validator_slots,
            pipeline_len,
            unbonding_len,
            tm_votes_per_token,
            block_proposer_reward,
            block_vote_reward,
            max_inflation_rate,
            target_staked_ratio,
            duplicate_vote_min_slash_rate,
            light_client_attack_min_slash_rate,
            cubic_slashing_window_length,
            validator_stake_threshold,
        } = pos_params;
        let pos_params = PosParams {
            max_validator_slots,
            pipeline_len,
            unbonding_len,
            tm_votes_per_token,
            block_proposer_reward,
            block_vote_reward,
            max_inflation_rate,
            target_staked_ratio,
            duplicate_vote_min_slash_rate,
            light_client_attack_min_slash_rate,
            cubic_slashing_window_length,
            validator_stake_threshold,
        };

        let mut genesis = Genesis {
            genesis_time: genesis_time.try_into().unwrap(),
            native_token,
            #[cfg(not(feature = "mainnet"))]
            faucet_pow_difficulty,
            #[cfg(not(feature = "mainnet"))]
            faucet_withdrawal_limit,
            validators: validators.into_values().collect(),
            token_accounts,
            established_accounts: established_accounts.into_values().collect(),
            implicit_accounts: implicit_accounts.into_values().collect(),
            parameters,
            pos_params,
            gov_params,
            ethereum_bridge_params,
        };
        genesis.init();
        genesis
    }

    pub fn open_genesis_config(
        path: impl AsRef<Path>,
    ) -> color_eyre::eyre::Result<GenesisConfig> {
        let config_file =
            std::fs::read_to_string(&path).wrap_err_with(|| {
                format!(
                    "couldn't read genesis config file from {}",
                    path.as_ref().to_string_lossy()
                )
            })?;
        toml::from_str(&config_file).wrap_err_with(|| {
            format!(
                "couldn't parse TOML from {}",
                path.as_ref().to_string_lossy()
            )
        })
    }

    pub fn write_genesis_config(
        config: &GenesisConfig,
        path: impl AsRef<Path>,
    ) {
        let toml = toml::to_string(&config).unwrap();
        std::fs::write(path, toml).unwrap();
    }

    pub fn read_genesis_config(path: impl AsRef<Path>) -> Genesis {
        load_genesis_config(open_genesis_config(path).unwrap())
    }
}

#[derive(Debug, BorshSerialize, BorshDeserialize)]
#[borsh_init(init)]
pub struct Genesis {
    pub genesis_time: DateTimeUtc,
    pub native_token: Address,
    #[cfg(not(feature = "mainnet"))]
    pub faucet_pow_difficulty: Option<testnet_pow::Difficulty>,
    #[cfg(not(feature = "mainnet"))]
    pub faucet_withdrawal_limit: Option<token::Amount>,
    pub validators: Vec<Validator>,
    pub token_accounts: Vec<TokenAccount>,
    pub established_accounts: Vec<EstablishedAccount>,
    pub implicit_accounts: Vec<ImplicitAccount>,
    pub parameters: Parameters,
    pub pos_params: PosParams,
    pub gov_params: GovParams,
    // Ethereum bridge config
    pub ethereum_bridge_params: Option<EthereumBridgeConfig>,
}

impl Genesis {
    /// Sort all fields for deterministic encoding
    pub fn init(&mut self) {
        self.validators.sort();
        self.token_accounts.sort();
        self.established_accounts.sort();
        self.implicit_accounts.sort();
    }
}

#[derive(
    Clone,
    Debug,
    BorshSerialize,
    BorshDeserialize,
    PartialEq,
    Eq,
    PartialOrd,
    Ord,
)]
/// Genesis validator definition
pub struct Validator {
    /// Data that is used for PoS system initialization
    pub pos_data: GenesisValidator,
    /// Public key associated with the validator account. The default validator
    /// VP will check authorization of transactions from this account against
    /// this key on a transaction signature.
    /// Note that this is distinct from consensus key used in the PoS system.
    pub account_key: common::PublicKey,
    /// Public key associated with validator account used for signing protocol
    /// transactions
    pub protocol_key: common::PublicKey,
    /// The public DKG session key used during the DKG protocol
    pub dkg_public_key: DkgPublicKey,
    /// These tokens are not staked and hence do not contribute to the
    /// validator's voting power
    pub non_staked_balance: token::Amount,
    /// Validity predicate code WASM
    pub validator_vp_code_path: String,
    /// Expected SHA-256 hash of the validator VP
    pub validator_vp_sha256: [u8; 32],
}

#[derive(
    Clone, Debug, BorshSerialize, BorshDeserialize, PartialEq, Eq, Derivative,
)]
#[derivative(PartialOrd, Ord)]
pub struct EstablishedAccount {
    /// Address
    pub address: Address,
    /// Validity predicate code WASM
    pub vp_code_path: String,
    /// Expected SHA-256 hash of the validity predicate wasm
    pub vp_sha256: [u8; 32],
    /// A public key to be stored in the account's storage, if any
    pub public_key: Option<common::PublicKey>,
    /// Account's sub-space storage. The values must be borsh encoded bytes.
    #[derivative(PartialOrd = "ignore", Ord = "ignore")]
    pub storage: HashMap<storage::Key, Vec<u8>>,
}

#[derive(
    Clone, Debug, BorshSerialize, BorshDeserialize, PartialEq, Eq, Derivative,
)]
#[derivative(PartialOrd, Ord)]
pub struct TokenAccount {
    /// Address
    pub address: Address,
    /// The number of decimal places amounts of this token has
    pub denom: Denomination,
    /// Validity predicate code WASM
    pub vp_code_path: String,
    /// Expected SHA-256 hash of the validity predicate wasm
    pub vp_sha256: [u8; 32],
    /// Accounts' balances of this token
    #[derivative(PartialOrd = "ignore", Ord = "ignore")]
    pub balances: HashMap<Address, token::Amount>,
}

#[derive(
    Clone,
    Debug,
    BorshSerialize,
    BorshDeserialize,
    PartialEq,
    Eq,
    PartialOrd,
    Ord,
)]
pub struct ImplicitAccount {
    /// A public key from which the implicit account is derived. This will be
    /// stored on chain for the account.
    pub public_key: common::PublicKey,
}

/// Protocol parameters. This is almost the same as
/// `ledger::parameters::Parameters`, but instead of having the `implicit_vp`
/// WASM code bytes, it only has the name and sha as the actual code is loaded
/// on `init_chain`
#[derive(
    Clone,
    Debug,
    PartialEq,
    Eq,
    PartialOrd,
    Ord,
    Hash,
    BorshSerialize,
    BorshDeserialize,
)]
pub struct Parameters {
    // Max payload size, in bytes, for a tx batch proposal.
    pub max_proposal_bytes: ProposalBytes,
    /// Epoch duration
    pub epoch_duration: EpochDuration,
    /// Maximum expected time per block
    pub max_expected_time_per_block: DurationSecs,
    /// Whitelisted validity predicate hashes
    pub vp_whitelist: Vec<String>,
    /// Whitelisted tx hashes
    pub tx_whitelist: Vec<String>,
    /// Implicit accounts validity predicate code WASM
    pub implicit_vp_code_path: String,
    /// Expected SHA-256 hash of the implicit VP
    pub implicit_vp_sha256: [u8; 32],
    /// Expected number of epochs per year (read only)
    pub epochs_per_year: u64,
    /// Maximum amount of signatures per transaction
    pub max_signatures_per_transaction: u8,
    /// PoS gain p (read only)
    pub pos_gain_p: Dec,
    /// PoS gain d (read only)
    pub pos_gain_d: Dec,
    /// PoS staked ratio (read + write for every epoch)
    pub staked_ratio: Dec,
    /// PoS inflation amount from the last epoch (read + write for every epoch)
    pub pos_inflation_amount: token::Amount,
    /// Fixed Wrapper tx fees
    #[cfg(not(feature = "mainnet"))]
    pub wrapper_tx_fees: Option<token::Amount>,
}

#[cfg(not(any(test, feature = "dev")))]
pub fn genesis(
    base_dir: impl AsRef<std::path::Path>,
    chain_id: &namada::types::chain::ChainId,
) -> Genesis {
    let path = base_dir
        .as_ref()
        .join(format!("{}.toml", chain_id.as_str()));
    genesis_config::read_genesis_config(path)
}
#[cfg(any(test, feature = "dev"))]
pub fn genesis(num_validators: u64) -> Genesis {
    use namada::types::address::{
        self, apfel, btc, dot, eth, kartoffel, nam, schnitzel,
    };

    use crate::wallet;

    let vp_implicit_path = "vp_implicit.wasm";
    let vp_token_path = "vp_token.wasm";
    let vp_user_path = "vp_user.wasm";

    // NOTE When the validator's key changes, tendermint must be reset with
    // `namada reset` command. To generate a new validator, use the
    // `tests::gen_genesis_validator` below.
    let mut validators = Vec::<Validator>::new();

    // Use hard-coded keys for the first validator to avoid breaking other code
    let consensus_keypair = wallet::defaults::validator_keypair();
    let account_keypair = wallet::defaults::validator_keypair();
    let secp_eth_cold_keypair = secp256k1::SecretKey::try_from_slice(&[
        90, 83, 107, 155, 193, 251, 120, 27, 76, 1, 188, 8, 116, 121, 90, 99,
        65, 17, 187, 6, 238, 141, 63, 188, 76, 38, 102, 7, 47, 185, 28, 52,
    ])
    .unwrap();

    let eth_cold_keypair =
        common::SecretKey::try_from_sk(&secp_eth_cold_keypair).unwrap();
    let address = wallet::defaults::validator_address();
    let (protocol_keypair, eth_bridge_keypair, dkg_keypair) =
        wallet::defaults::validator_keys();
    let validator = Validator {
        pos_data: GenesisValidator {
            address,
            tokens: token::Amount::native_whole(200_000),
            consensus_key: consensus_keypair.ref_to(),
            commission_rate: Dec::new(5, 2).expect("This can't fail"),
            max_commission_rate_change: Dec::new(1, 2)
                .expect("This can't fail"),
            eth_cold_key: eth_cold_keypair.ref_to(),
            eth_hot_key: eth_bridge_keypair.ref_to(),
        },
        account_key: account_keypair.ref_to(),
        protocol_key: protocol_keypair.ref_to(),
        dkg_public_key: dkg_keypair.public(),
        non_staked_balance: token::Amount::native_whole(100_000),
        // TODO replace with https://github.com/anoma/namada/issues/25)
        validator_vp_code_path: vp_user_path.into(),
        validator_vp_sha256: Default::default(),
    };
    validators.push(validator);

    // Add other validators with randomly generated keys if needed
    for _ in 0..(num_validators - 1) {
        let consensus_keypair: common::SecretKey =
            testing::gen_keypair::<ed25519::SigScheme>()
                .try_to_sk()
                .unwrap();
        let account_keypair = consensus_keypair.clone();
        let address = address::gen_established_address("validator account");
        let eth_cold_keypair =
            common::SecretKey::try_from_sk(&secp_eth_cold_keypair).unwrap();
        let (protocol_keypair, eth_bridge_keypair, dkg_keypair) =
            wallet::defaults::validator_keys();
        let validator = Validator {
            pos_data: GenesisValidator {
                address,
                tokens: token::Amount::native_whole(200_000),
                consensus_key: consensus_keypair.ref_to(),
                commission_rate: Dec::new(5, 2).expect("This can't fail"),
                max_commission_rate_change: Dec::new(1, 2)
                    .expect("This can't fail"),
                eth_cold_key: eth_cold_keypair.ref_to(),
                eth_hot_key: eth_bridge_keypair.ref_to(),
            },
            account_key: account_keypair.ref_to(),
            protocol_key: protocol_keypair.ref_to(),
            dkg_public_key: dkg_keypair.public(),
            non_staked_balance: token::Amount::native_whole(100_000),
            // TODO replace with https://github.com/anoma/namada/issues/25)
            validator_vp_code_path: vp_user_path.into(),
            validator_vp_sha256: Default::default(),
        };
        validators.push(validator);
    }

    let parameters = Parameters {
        epoch_duration: EpochDuration {
            min_num_of_blocks: 10,
            min_duration: namada::types::time::Duration::seconds(600).into(),
        },
        max_expected_time_per_block: namada::types::time::DurationSecs(30),
        max_proposal_bytes: Default::default(),
        vp_whitelist: vec![],
        tx_whitelist: vec![],
        implicit_vp_code_path: vp_implicit_path.into(),
        implicit_vp_sha256: Default::default(),
        max_signatures_per_transaction: 15,
        epochs_per_year: 525_600, /* seconds in yr (60*60*24*365) div seconds
                                   * per epoch (60 = min_duration) */
<<<<<<< HEAD
        pos_gain_p: dec!(0.1),
        pos_gain_d: dec!(0.1),
        staked_ratio: dec!(0.0),
        pos_inflation_amount: 0,
        #[cfg(not(feature = "mainnet"))]
        wrapper_tx_fees: Some(token::Amount::whole(0)),
=======
        pos_gain_p: Dec::new(1, 1).expect("This can't fail"),
        pos_gain_d: Dec::new(1, 1).expect("This can't fail"),
        staked_ratio: Dec::zero(),
        pos_inflation_amount: token::Amount::zero(),
        wrapper_tx_fees: Some(token::Amount::native_whole(0)),
>>>>>>> f61b635f
    };
    let albert = EstablishedAccount {
        address: wallet::defaults::albert_address(),
        vp_code_path: vp_user_path.into(),
        vp_sha256: Default::default(),
        public_key: Some(wallet::defaults::albert_keypair().ref_to()),
        storage: HashMap::default(),
    };
    let bertha = EstablishedAccount {
        address: wallet::defaults::bertha_address(),
        vp_code_path: vp_user_path.into(),
        vp_sha256: Default::default(),
        public_key: Some(wallet::defaults::bertha_keypair().ref_to()),
        storage: HashMap::default(),
    };
    let christel = EstablishedAccount {
        address: wallet::defaults::christel_address(),
        vp_code_path: vp_user_path.into(),
        vp_sha256: Default::default(),
        public_key: Some(wallet::defaults::christel_keypair().ref_to()),
        storage: HashMap::default(),
    };
    let masp = EstablishedAccount {
        address: namada::types::address::masp(),
        vp_code_path: "vp_masp.wasm".into(),
        vp_sha256: Default::default(),
        public_key: None,
        storage: HashMap::default(),
    };
    let implicit_accounts = vec![
        ImplicitAccount {
            public_key: wallet::defaults::daewon_keypair().ref_to(),
        },
        ImplicitAccount {
            public_key: wallet::defaults::ester_keypair().ref_to(),
        },
    ];
    let default_user_tokens = token::Amount::native_whole(1_000_000);
    let default_key_tokens = token::Amount::native_whole(1_000);
    let mut balances: HashMap<Address, token::Amount> = HashMap::from_iter([
        // established accounts' balances
        (wallet::defaults::albert_address(), default_user_tokens),
        (wallet::defaults::bertha_address(), default_user_tokens),
        (wallet::defaults::christel_address(), default_user_tokens),
        // implicit accounts' balances
        (wallet::defaults::daewon_address(), default_user_tokens),
        // implicit accounts derived from public keys balances
        (
            bertha.public_key.as_ref().unwrap().into(),
            default_key_tokens,
        ),
        (
            albert.public_key.as_ref().unwrap().into(),
            default_key_tokens,
        ),
        (
            christel.public_key.as_ref().unwrap().into(),
            default_key_tokens,
        ),
    ]);
    for validator in &validators {
        balances.insert((&validator.account_key).into(), default_key_tokens);
    }

    /// Deprecated function, soon to be deleted. Generates default tokens
    fn tokens() -> HashMap<Address, (&'static str, Denomination)> {
        vec![
            (nam(), ("NAM", 6.into())),
            (btc(), ("BTC", 8.into())),
            (eth(), ("ETH", 18.into())),
            (dot(), ("DOT", 10.into())),
            (schnitzel(), ("Schnitzel", 6.into())),
            (apfel(), ("Apfel", 6.into())),
            (kartoffel(), ("Kartoffel", 6.into())),
        ]
        .into_iter()
        .collect()
    }
    let token_accounts = tokens()
        .into_iter()
        .map(|(address, (_, denom))| TokenAccount {
            address,
            denom,
            vp_code_path: vp_token_path.into(),
            vp_sha256: Default::default(),
            balances: balances.clone(),
        })
        .collect();
    Genesis {
        genesis_time: DateTimeUtc::now(),
        validators,
        established_accounts: vec![albert, bertha, christel, masp],
        implicit_accounts,
        token_accounts,
        parameters,
        pos_params: PosParams::default(),
        gov_params: GovParams::default(),
        ethereum_bridge_params: Some(EthereumBridgeConfig {
            eth_start_height: Default::default(),
            min_confirmations: Default::default(),
            contracts: Contracts {
                native_erc20: wnam(),
                bridge: UpgradeableContract {
                    address: EthAddress([0; 20]),
                    version: Default::default(),
                },
                governance: UpgradeableContract {
                    address: EthAddress([1; 20]),
                    version: Default::default(),
                },
            },
        }),
        native_token: address::nam(),
        #[cfg(not(feature = "mainnet"))]
        faucet_pow_difficulty: None,
        #[cfg(not(feature = "mainnet"))]
        faucet_withdrawal_limit: None,
    }
}

#[cfg(test)]
pub mod tests {
    use borsh::BorshSerialize;
    use namada::types::address::testing::gen_established_address;
    use namada::types::key::*;
    use rand::prelude::ThreadRng;
    use rand::thread_rng;

    use crate::wallet;

    /// Run `cargo test gen_genesis_validator -- --nocapture` to generate a
    /// new genesis validator address and keypair.
    #[test]
    fn gen_genesis_validator() {
        let address = gen_established_address();
        let mut rng: ThreadRng = thread_rng();
        let keypair: common::SecretKey =
            ed25519::SigScheme::generate(&mut rng).try_to_sk().unwrap();
        let kp_arr = keypair.try_to_vec().unwrap();
        let (protocol_keypair, _eth_hot_bridge_keypair, dkg_keypair) =
            wallet::defaults::validator_keys();

        // TODO: derive validator eth address from an eth keypair
        let eth_cold_gov_keypair: common::SecretKey =
            secp256k1::SigScheme::generate(&mut rng)
                .try_to_sk()
                .unwrap();
        let eth_hot_bridge_keypair: common::SecretKey =
            secp256k1::SigScheme::generate(&mut rng)
                .try_to_sk()
                .unwrap();

        println!("address: {}", address);
        println!("keypair: {:?}", kp_arr);
        println!("protocol_keypair: {:?}", protocol_keypair);
        println!("dkg_keypair: {:?}", dkg_keypair.try_to_vec().unwrap());
        println!(
            "eth_cold_gov_keypair: {:?}",
            eth_cold_gov_keypair.try_to_vec().unwrap()
        );
        println!(
            "eth_hot_bridge_keypair: {:?}",
            eth_hot_bridge_keypair.try_to_vec().unwrap()
        );
    }
}<|MERGE_RESOLUTION|>--- conflicted
+++ resolved
@@ -626,14 +626,9 @@
                 .max_signatures_per_transaction,
             pos_gain_p: parameters.pos_gain_p,
             pos_gain_d: parameters.pos_gain_d,
-<<<<<<< HEAD
-            staked_ratio: Decimal::ZERO,
-            pos_inflation_amount: 0,
-            #[cfg(not(feature = "mainnet"))]
-=======
             staked_ratio: Dec::zero(),
             pos_inflation_amount: token::Amount::zero(),
->>>>>>> f61b635f
+            #[cfg(not(feature = "mainnet"))]
             wrapper_tx_fees: parameters.wrapper_tx_fees,
         };
 
@@ -1006,20 +1001,12 @@
         max_signatures_per_transaction: 15,
         epochs_per_year: 525_600, /* seconds in yr (60*60*24*365) div seconds
                                    * per epoch (60 = min_duration) */
-<<<<<<< HEAD
-        pos_gain_p: dec!(0.1),
-        pos_gain_d: dec!(0.1),
-        staked_ratio: dec!(0.0),
-        pos_inflation_amount: 0,
-        #[cfg(not(feature = "mainnet"))]
-        wrapper_tx_fees: Some(token::Amount::whole(0)),
-=======
         pos_gain_p: Dec::new(1, 1).expect("This can't fail"),
         pos_gain_d: Dec::new(1, 1).expect("This can't fail"),
         staked_ratio: Dec::zero(),
         pos_inflation_amount: token::Amount::zero(),
+        #[cfg(not(feature = "mainnet"))]
         wrapper_tx_fees: Some(token::Amount::native_whole(0)),
->>>>>>> f61b635f
     };
     let albert = EstablishedAccount {
         address: wallet::defaults::albert_address(),
