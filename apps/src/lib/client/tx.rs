--- conflicted
+++ resolved
@@ -955,56 +955,29 @@
     Ok(())
 }
 
-<<<<<<< HEAD
+pub async fn submit_redelegate<'a, N: Namada<'a>>(
+    namada: &N,
+    args: args::Redelegate,
+) -> Result<(), error::Error>
+where
+    <N::Client as namada::ledger::queries::Client>::Error: std::fmt::Display,
+{
+    let (mut tx, signing_data) = args.build(namada).await?;
+    signing::generate_test_vector(namada, &tx).await?;
+
+    if args.tx.dump_tx {
+        tx::dump_tx(namada.io(), &args.tx, tx);
+    } else {
+        namada.sign(&mut tx, &args.tx, signing_data).await?;
+
+        namada.submit(tx, &args.tx).await?;
+    }
+
+    Ok(())
+}
+
 pub async fn submit_validator_commission_change<'a, N: Namada<'a>>(
     namada: &N,
-=======
-pub async fn submit_redelegate<C, IO: Io>(
-    client: &C,
-    mut ctx: Context,
-    args: args::Redelegate,
-) -> Result<(), error::Error>
-where
-    C: namada::ledger::queries::Client + Sync,
-    C::Error: std::fmt::Display,
-{
-    let default_address = args.owner.clone();
-    let default_signer = Some(default_address.clone());
-    let signing_data = signing::aux_signing_data::<_, _, IO>(
-        client,
-        &mut ctx.wallet,
-        &args.tx,
-        Some(default_address),
-        default_signer,
-    )
-    .await?;
-
-    let mut tx = tx::build_redelegation::<_, _, _, IO>(
-        client,
-        &mut ctx.wallet,
-        &mut ctx.shielded,
-        args.clone(),
-        signing_data.fee_payer.clone(),
-    )
-    .await?;
-    signing::generate_test_vector::<_, _, IO>(client, &mut ctx.wallet, &tx)
-        .await?;
-
-    if args.tx.dump_tx {
-        tx::dump_tx::<IO>(&args.tx, tx);
-    } else {
-        signing::sign_tx(&mut ctx.wallet, &args.tx, &mut tx, signing_data)?;
-        tx::process_tx::<_, _, IO>(client, &mut ctx.wallet, &args.tx, tx)
-            .await?;
-    }
-
-    Ok(())
-}
-
-pub async fn submit_validator_commission_change<C, IO: Io>(
-    client: &C,
-    mut ctx: Context,
->>>>>>> 68b57043
     args: args::CommissionRateChange,
 ) -> Result<(), error::Error>
 where
