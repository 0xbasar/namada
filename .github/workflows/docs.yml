--- conflicted
+++ resolved
@@ -33,11 +33,7 @@
         mdbook_linkcheck: [Michael-F-Bryan/mdbook-linkcheck@v0.7.6]
         mdbook_open_on_gh: [badboy/mdbook-open-on-gh@v2.2.0]
         mdbook_admonish: [tommilligan/mdbook-admonish@v1.7.0]
-<<<<<<< HEAD
-        mdbook_katex: [lzanini/mdbook-katex@v0.3.4]
-=======
         mdbook_katex: [lzanini/mdbook-katex@v0.4.0]
->>>>>>> b2bcf3ba
         make:
           - name: Build specs
             folder: documentation/specs
