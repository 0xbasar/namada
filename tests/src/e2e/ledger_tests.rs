--- conflicted
+++ resolved
@@ -4326,20 +4326,16 @@
     // Setup 2 genesis validator nodes
     let test = setup::network(
         |genesis| {
-<<<<<<< HEAD
             (pipeline_len, unbonding_len, cubic_offset) = (
                 genesis.pos_params.pipeline_len,
                 genesis.pos_params.unbonding_len,
                 genesis.pos_params.cubic_slashing_window_length,
             );
-            setup::set_validators(4, genesis, default_port_offset)
-=======
             let mut genesis =
-                setup::set_validators(2, genesis, default_port_offset);
+                setup::set_validators(4, genesis, default_port_offset);
             // Make faster epochs to be more likely to discover boundary issues
             genesis.parameters.min_num_of_blocks = 2;
             genesis
->>>>>>> 4e529362
         },
         None,
     )?;
@@ -4501,15 +4497,13 @@
     // 6. Wait for double signing evidence
     let mut validator_1 = bg_validator_1.foreground();
     validator_1.exp_string("Processing evidence")?;
-<<<<<<< HEAD
-    // validator_1.exp_string("Slashing")?;
 
     println!("\nPARSING SLASH MESSAGE\n");
     let (_, res) = validator_1
         .exp_regex(r"Slashing [a-z0-9]+ for Duplicate vote in epoch [0-9]+")
         .unwrap();
     println!("\n{res}\n");
-    let _bg_validator_1 = validator_1.background();
+    let bg_validator_1 = validator_1.background();
 
     let exp_processing_epoch = Epoch::from_str(res.split(' ').last().unwrap())
         .unwrap()
@@ -4614,9 +4608,6 @@
     let _ = client
         .exp_regex(r"Validator [a-z0-9]+ is in the .* set")
         .unwrap();
-=======
-    validator_1.exp_string("Slashing")?;
-    let bg_validator_1 = validator_1.background();
 
     // 7. Make sure the the first validator can proceed to the next epoch
     epoch_sleep(&test, &validator_one_rpc, 120)?;
@@ -4628,7 +4619,6 @@
     // queue
     validator_1.exp_string("Namada ledger node has shut down.")?;
     validator_1.assert_success();
->>>>>>> 4e529362
 
     Ok(())
 }
