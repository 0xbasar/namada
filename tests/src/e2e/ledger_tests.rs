//! By default, these tests will run in release mode. This can be disabled
//! by setting environment variable `NAMADA_E2E_DEBUG=true`. For debugging,
//! you'll typically also want to set `RUST_BACKTRACE=1`, e.g.:
//!
//! ```ignore,shell
//! NAMADA_E2E_DEBUG=true RUST_BACKTRACE=1 cargo test e2e::ledger_tests -- --test-threads=1 --nocapture
//! ```
//!
//! To keep the temporary files created by a test, use env var
//! `NAMADA_E2E_KEEP_TEMP=true`.
#![allow(clippy::type_complexity)]

use std::path::PathBuf;
use std::process::Command;
use std::str::FromStr;
use std::sync::Arc;
use std::time::{Duration, Instant};

use borsh::BorshSerialize;
use color_eyre::eyre::Result;
use data_encoding::HEXLOWER;
use namada::types::address::{btc, eth, masp_rewards, Address};
use namada::types::governance::ProposalType;
use namada::types::storage::Epoch;
use namada::types::token;
use namada_apps::client::tx::CLIShieldedUtils;
use namada_apps::config::genesis::genesis_config::{
    GenesisConfig, ParametersConfig, PosParamsConfig,
};
use namada_apps::config::utils::convert_tm_addr_to_socket_addr;
use namada_test_utils::TestWasms;
use serde_json::json;
use setup::constants::*;
use tendermint_config::net::Address as TendermintAddress;

use super::helpers::{
    get_height, is_debug_mode, wait_for_block_height, wait_for_wasm_pre_compile,
};
use super::setup::get_all_wasms_hashes;
use crate::e2e::helpers::{
    epoch_sleep, find_address, find_bonded_stake, get_actor_rpc, get_epoch,
};
use crate::e2e::setup::{self, default_port_offset, sleep, Bin, Who};
use crate::{run, run_as};

/// Test that when we "run-ledger" with all the possible command
/// combinations from fresh state, the node starts-up successfully for both a
/// validator and non-validator user.
#[test]
fn run_ledger() -> Result<()> {
    let test = setup::single_node_net()?;
    let cmd_combinations = vec![vec!["ledger"], vec!["ledger", "run"]];

    // Start the ledger as a validator
    for args in &cmd_combinations {
        let mut ledger =
            run_as!(test, Who::Validator(0), Bin::Node, args, Some(40))?;
        ledger.exp_string("Namada ledger node started")?;
        ledger.exp_string("This node is a validator")?;
    }

    // Start the ledger as a non-validator
    for args in &cmd_combinations {
        let mut ledger =
            run_as!(test, Who::NonValidator, Bin::Node, args, Some(40))?;
        ledger.exp_string("Namada ledger node started")?;
        ledger.exp_string("This node is not a validator")?;
    }

    Ok(())
}

/// In this test we:
/// 1. Run 2 genesis validator ledger nodes and 1 non-validator node
/// 2. Cross over epoch to check for consensus with multiple nodes
/// 3. Submit a valid token transfer tx
/// 4. Check that all the nodes processed the tx with the same result
#[test]
fn test_node_connectivity_and_consensus() -> Result<()> {
    // Setup 2 genesis validator nodes
    let test = setup::network(
        |genesis| setup::set_validators(2, genesis, default_port_offset),
        None,
    )?;

    // 1. Run 2 genesis validator ledger nodes and 1 non-validator node
    let args = ["ledger"];
    let mut validator_0 =
        run_as!(test, Who::Validator(0), Bin::Node, args, Some(40))?;
    validator_0.exp_string("Namada ledger node started")?;
    validator_0.exp_string("This node is a validator")?;
    let mut validator_1 =
        run_as!(test, Who::Validator(1), Bin::Node, args, Some(40))?;
    validator_1.exp_string("Namada ledger node started")?;
    validator_1.exp_string("This node is a validator")?;
    let mut non_validator =
        run_as!(test, Who::NonValidator, Bin::Node, args, Some(40))?;
    non_validator.exp_string("Namada ledger node started")?;
    non_validator.exp_string("This node is not a validator")?;

    wait_for_wasm_pre_compile(&mut validator_0)?;
    let bg_validator_0 = validator_0.background();

    wait_for_wasm_pre_compile(&mut validator_1)?;
    let bg_validator_1 = validator_1.background();

    wait_for_wasm_pre_compile(&mut non_validator)?;
    let _bg_non_validator = non_validator.background();

    // 2. Cross over epoch to check for consensus with multiple nodes
    let validator_one_rpc = get_actor_rpc(&test, &Who::Validator(0));
    let _ = epoch_sleep(&test, &validator_one_rpc, 720)?;

    // 3. Submit a valid token transfer tx
    let tx_args = [
        "transfer",
        "--source",
        BERTHA,
        "--target",
        ALBERT,
        "--token",
        NAM,
        "--amount",
        "10.1",
        "--gas-amount",
        "0",
        "--gas-limit",
        "0",
        "--gas-token",
        NAM,
        "--node",
        &validator_one_rpc,
    ];
    let mut client = run!(test, Bin::Client, tx_args, Some(40))?;
    client.exp_string("Transaction is valid.")?;
    client.assert_success();

    // 4. Check that all the nodes processed the tx with the same result
    let mut validator_0 = bg_validator_0.foreground();
    let mut validator_1 = bg_validator_1.foreground();
    let expected_result = "successful inner txs: 1";
    // We cannot check this on non-validator node as it might sync without
    // applying the tx itself, but its state should be the same, checked below.
    validator_0.exp_string(expected_result)?;
    validator_1.exp_string(expected_result)?;
    let _bg_validator_0 = validator_0.background();
    let _bg_validator_1 = validator_1.background();

    let validator_0_rpc = get_actor_rpc(&test, &Who::Validator(0));
    let validator_1_rpc = get_actor_rpc(&test, &Who::Validator(1));
    let non_validator_rpc = get_actor_rpc(&test, &Who::NonValidator);

    // Find the block height on the validator
    let after_tx_height = get_height(&test, &validator_0_rpc)?;

    // Wait for the non-validator to be synced to at least the same height
    wait_for_block_height(&test, &non_validator_rpc, after_tx_height, 10)?;

    let query_balance_args = |ledger_rpc| {
        vec![
            "balance", "--owner", ALBERT, "--token", NAM, "--node", ledger_rpc,
        ]
    };
    for ledger_rpc in &[validator_0_rpc, validator_1_rpc, non_validator_rpc] {
        let mut client =
            run!(test, Bin::Client, query_balance_args(ledger_rpc), Some(40))?;
        client.exp_string("nam: 1000010.1")?;
        client.assert_success();
    }

    Ok(())
}

/// In this test we:
/// 1. Start up the ledger
/// 2. Kill the tendermint process
/// 3. Check that the node detects this
/// 4. Check that the node shuts down
#[test]
fn test_namada_shuts_down_if_tendermint_dies() -> Result<()> {
    let test = setup::single_node_net()?;

    // 1. Run the ledger node
    let mut ledger =
        run_as!(test, Who::Validator(0), Bin::Node, &["ledger"], Some(40))?;

    ledger.exp_string("Namada ledger node started")?;

    // 2. Kill the tendermint node
    sleep(1);
    Command::new("pkill")
        .args(["cometbft"])
        .spawn()
        .expect("Test failed")
        .wait()
        .expect("Test failed");

    // 3. Check that namada detects that the tendermint node is dead
    ledger.exp_string("Tendermint node is no longer running.")?;

    // 4. Check that the ledger node shuts down
    ledger.exp_string("Namada ledger node has shut down.")?;
    ledger.exp_eof()?;

    Ok(())
}

/// In this test we:
/// 1. Run the ledger node
/// 2. Shut it down
/// 3. Run the ledger again, it should load its previous state
/// 4. Shut it down
/// 5. Reset the ledger's state
/// 6. Run the ledger again, it should start from fresh state
#[test]
fn run_ledger_load_state_and_reset() -> Result<()> {
    let test = setup::single_node_net()?;

    // 1. Run the ledger node
    let mut ledger =
        run_as!(test, Who::Validator(0), Bin::Node, &["ledger"], Some(40))?;

    ledger.exp_string("Namada ledger node started")?;
    // There should be no previous state
    ledger.exp_string("No state could be found")?;
    // Wait to commit a block
    ledger.exp_regex(r"Committed block hash.*, height: [0-9]+")?;
    let bg_ledger = ledger.background();
    // Wait for a new epoch
    let validator_one_rpc = get_actor_rpc(&test, &Who::Validator(0));
    epoch_sleep(&test, &validator_one_rpc, 30)?;

    // 2. Shut it down
    let mut ledger = bg_ledger.foreground();
    ledger.interrupt()?;
    // Wait for the node to stop running to finish writing the state and tx
    // queue
    ledger.exp_string("Namada ledger node has shut down.")?;
    ledger.exp_eof()?;
    drop(ledger);

    // 3. Run the ledger again, it should load its previous state
    let mut ledger =
        run_as!(test, Who::Validator(0), Bin::Node, &["ledger"], Some(40))?;

    ledger.exp_string("Namada ledger node started")?;

    // There should be previous state now
    ledger.exp_string("Last state root hash:")?;

    // 4. Shut it down
    ledger.interrupt()?;
    // Wait for it to stop
    ledger.exp_eof()?;
    drop(ledger);

    // 5. Reset the ledger's state
    let mut session = run_as!(
        test,
        Who::Validator(0),
        Bin::Node,
        &["ledger", "reset"],
        Some(10),
    )?;
    session.exp_eof()?;

    // 6. Run the ledger again, it should start from fresh state
    let mut session =
        run_as!(test, Who::Validator(0), Bin::Node, &["ledger"], Some(40))?;

    session.exp_string("Namada ledger node started")?;

    // There should be no previous state
    session.exp_string("No state could be found")?;

    Ok(())
}

/// In this test we
///   1. Run the ledger node until a pre-configured height,
///      at which point it should suspend.
///   2. Check that we can still query the ledger.
///   3. Check that we can shutdown the ledger normally afterwards.
#[test]
fn suspend_ledger() -> Result<()> {
    let test = setup::single_node_net()?;
    // 1. Run the ledger node
    let mut ledger = run_as!(
        test,
        Who::Validator(0),
        Bin::Node,
        &["ledger", "run-until", "--block-height", "2", "--suspend",],
        Some(40)
    )?;

    ledger.exp_string("Namada ledger node started")?;
    // There should be no previous state
    ledger.exp_string("No state could be found")?;
    // Wait to commit a block
    ledger.exp_regex(r"Committed block hash.*, height: [0-9]+")?;
    ledger.exp_string("Reached block height 2, suspending.")?;
    let bg_ledger = ledger.background();

    // 2. Query the ledger
    let validator_one_rpc = get_actor_rpc(&test, &Who::Validator(0));
    let mut client = run!(
        test,
        Bin::Client,
        &["epoch", "--ledger-address", &validator_one_rpc],
        Some(40)
    )?;
    client.exp_string("Last committed epoch: 0")?;

    // 3. Shut it down
    let mut ledger = bg_ledger.foreground();
    ledger.interrupt()?;
    // Wait for the node to stop running to finish writing the state and tx
    // queue
    ledger.exp_string("Namada ledger node has shut down.")?;
    ledger.exp_eof()?;
    Ok(())
}

/// Test that if we configure the ledger to
/// halt at a given height, it does indeed halt.
#[test]
fn stop_ledger_at_height() -> Result<()> {
    let test = setup::single_node_net()?;
    // 1. Run the ledger node
    let mut ledger = run_as!(
        test,
        Who::Validator(0),
        Bin::Node,
        &["ledger", "run-until", "--block-height", "2", "--halt",],
        Some(40)
    )?;

    ledger.exp_string("Namada ledger node started")?;
    // There should be no previous state
    ledger.exp_string("No state could be found")?;
    // Wait to commit a block
    ledger.exp_regex(r"Committed block hash.*, height: [0-9]+")?;
    ledger.exp_string("Reached block height 2, halting the chain.")?;
    ledger.exp_eof()?;
    Ok(())
}

/// In this test we:
/// 1. Run the ledger node
/// 2. Submit a token transfer tx
/// 3. Submit a transaction to update an account's validity predicate
/// 4. Submit a custom tx
/// 5. Submit a tx to initialize a new account
/// 6. Submit a tx to withdraw from faucet account (requires PoW challenge
///    solution)
/// 7. Query token balance
/// 8. Query the raw bytes of a storage key
#[test]
fn ledger_txs_and_queries() -> Result<()> {
    let test = setup::network(|genesis| genesis, None)?;

    // 1. Run the ledger node
    let mut ledger =
        run_as!(test, Who::Validator(0), Bin::Node, &["ledger"], Some(40))?;

    wait_for_wasm_pre_compile(&mut ledger)?;
    let _bg_ledger = ledger.background();

    // for a custom tx
    let transfer = token::Transfer {
        source: find_address(&test, BERTHA).unwrap(),
        target: find_address(&test, ALBERT).unwrap(),
        token: find_address(&test, NAM).unwrap(),
        sub_prefix: None,
        amount: token::Amount::whole(10),
        key: None,
        shielded: None,
    }
    .try_to_vec()
    .unwrap();
    let tx_data_path = test.test_dir.path().join("tx.data");
    std::fs::write(&tx_data_path, transfer).unwrap();
    let tx_data_path = tx_data_path.to_string_lossy();

    let validator_one_rpc = get_actor_rpc(&test, &Who::Validator(0));

    let txs_args = vec![
        // 2. Submit a token transfer tx (from an established account)
        vec![
            "transfer",
            "--source",
            BERTHA,
            "--target",
            ALBERT,
            "--token",
            NAM,
            "--amount",
            "10.1",
            "--gas-amount",
            "0",
            "--gas-limit",
            "0",
            "--gas-token",
            NAM,
            "--node",
            &validator_one_rpc,
        ],
        // Submit a token transfer tx (from an implicit account)
        vec![
            "transfer",
            "--source",
            DAEWON,
            "--target",
            ALBERT,
            "--token",
            NAM,
            "--amount",
            "10.1",
            "--gas-amount",
            "0",
            "--gas-limit",
            "0",
            "--gas-token",
            NAM,
            "--node",
            &validator_one_rpc,
        ],
        // 3. Submit a transaction to update an account's validity
        // predicate
        vec![
            "update",
             "--address",
             BERTHA,
             "--code-path",
             VP_USER_WASM,
             "--gas-amount",
             "0",
             "--gas-limit",
             "0",
             "--gas-token",
             NAM,
            "--node",
            &validator_one_rpc,
        ],
        // 4. Submit a custom tx
        vec![
            "tx",
            "--signer",
            BERTHA,
            "--code-path",
            TX_TRANSFER_WASM,
            "--data-path",
            &tx_data_path,
            "--gas-amount",
            "0",
            "--gas-limit",
            "0",
            "--gas-token",
            NAM,
            "--node",
            &validator_one_rpc
        ],
        // 5. Submit a tx to initialize a new account
        vec![
            "init-account",
            "--source",
            BERTHA,
            "--public-key",
            // Value obtained from `namada::types::key::ed25519::tests::gen_keypair`
            "001be519a321e29020fa3cbfbfd01bd5e92db134305609270b71dace25b5a21168",
            "--code-path",
            VP_USER_WASM,
            "--alias",
            "Test-Account",
            "--gas-amount",
            "0",
            "--gas-limit",
            "0",
            "--gas-token",
            NAM,
            "--node",
            &validator_one_rpc,
        ],
    // 6. Submit a tx to withdraw from faucet account (requires PoW challenge
    //    solution)
        vec![
            "transfer",
            "--source",
            "faucet",
            "--target",
            ALBERT,
            "--token",
            NAM,
            "--amount",
            "10.1",
            // Faucet withdrawal requires an explicit signer
            "--signer",
            ALBERT,
            "--node",
            &validator_one_rpc,
        ],
    ];

    for tx_args in &txs_args {
        for &dry_run in &[true, false] {
            let tx_args = if dry_run {
                vec![tx_args.clone(), vec!["--dry-run"]].concat()
            } else {
                tx_args.clone()
            };
            let mut client = run!(test, Bin::Client, tx_args, Some(40))?;

            if !dry_run {
                client.exp_string("Transaction accepted")?;
                client.exp_string("Transaction applied")?;
            }
            client.exp_string("Transaction is valid.")?;
            client.assert_success();
        }
    }

    let query_args_and_expected_response = vec![
        // 7. Query token balance
        (
            vec![
                "balance",
                "--owner",
                BERTHA,
                "--token",
                NAM,
                "--node",
                &validator_one_rpc,
            ],
            // expect a decimal
            r"nam: \d+(\.\d+)?",
        ),
    ];
    for (query_args, expected) in &query_args_and_expected_response {
        let mut client = run!(test, Bin::Client, query_args, Some(40))?;
        client.exp_regex(expected)?;

        client.assert_success();
    }
    let christel = find_address(&test, CHRISTEL)?;
    // as setup in `genesis/e2e-tests-single-node.toml`
    let christel_balance = token::Amount::whole(1000000);
    let nam = find_address(&test, NAM)?;
    let storage_key = token::balance_key(&nam, &christel).to_string();
    let query_args_and_expected_response = vec![
        // 8. Query storage key and get hex-encoded raw bytes
        (
            vec![
                "query-bytes",
                "--storage-key",
                &storage_key,
                "--node",
                &validator_one_rpc,
            ],
            // expect hex encoded of borsh encoded bytes
            HEXLOWER.encode(&christel_balance.try_to_vec().unwrap()),
        ),
    ];
    for (query_args, expected) in &query_args_and_expected_response {
        let mut client = run!(test, Bin::Client, query_args, Some(40))?;
        client.exp_string(expected)?;

        client.assert_success();
    }

    Ok(())
}

/// In this test we:
/// 1. Run the ledger node
/// 2. Attempt to spend 10 BTC at SK(A) to PA(B)
/// 3. Attempt to spend 15 BTC at SK(A) to Bertha
/// 4. Send 20 BTC from Albert to PA(A)
/// 5. Attempt to spend 10 ETH at SK(A) to PA(B)
/// 6. Spend 7 BTC at SK(A) to PA(B)
/// 7. Spend 7 BTC at SK(A) to PA(B)
/// 8. Attempt to spend 7 BTC at SK(A) to PA(B)
/// 9. Spend 6 BTC at SK(A) to PA(B)
/// 10. Assert BTC balance at VK(A) is 0
/// 11. Assert ETH balance at VK(A) is 0
/// 12. Assert balance at VK(B) is 10 BTC
/// 13. Send 10 BTC from SK(B) to Bertha

#[test]
fn masp_txs_and_queries() -> Result<()> {
    // Download the shielded pool parameters before starting node
    let _ = CLIShieldedUtils::new(PathBuf::new());
    // Lengthen epoch to ensure that a transaction can be constructed and
    // submitted within the same block. Necessary to ensure that conversion is
    // not invalidated.
    let test = setup::network(
        |genesis| {
            let parameters = ParametersConfig {
                epochs_per_year: epochs_per_year_from_min_duration(
                    if is_debug_mode() { 3600 } else { 360 },
                ),
                min_num_of_blocks: 1,
                ..genesis.parameters
            };
            GenesisConfig {
                parameters,
                ..genesis
            }
        },
        None,
    )?;

    // 1. Run the ledger node
    let mut ledger =
        run_as!(test, Who::Validator(0), Bin::Node, &["ledger"], Some(40))?;

    wait_for_wasm_pre_compile(&mut ledger)?;

    let _bg_ledger = ledger.background();

    let validator_one_rpc = get_actor_rpc(&test, &Who::Validator(0));

    let txs_args = vec![
        // 2. Attempt to spend 10 BTC at SK(A) to PA(B)
        (
            vec![
                "transfer",
                "--source",
                A_SPENDING_KEY,
                "--target",
                AB_PAYMENT_ADDRESS,
                "--token",
                BTC,
                "--amount",
                "10",
                "--node",
                &validator_one_rpc,
            ],
            "No balance found",
        ),
        // 3. Attempt to spend 15 BTC at SK(A) to Bertha
        (
            vec![
                "transfer",
                "--source",
                A_SPENDING_KEY,
                "--target",
                BERTHA,
                "--token",
                BTC,
                "--amount",
                "15",
                "--node",
                &validator_one_rpc,
            ],
            "No balance found",
        ),
        // 4. Send 20 BTC from Albert to PA(A)
        (
            vec![
                "transfer",
                "--source",
                ALBERT,
                "--target",
                AA_PAYMENT_ADDRESS,
                "--token",
                BTC,
                "--amount",
                "20",
                "--node",
                &validator_one_rpc,
            ],
            "Transaction is valid",
        ),
        // 5. Attempt to spend 10 ETH at SK(A) to PA(B)
        (
            vec![
                "transfer",
                "--source",
                A_SPENDING_KEY,
                "--target",
                AB_PAYMENT_ADDRESS,
                "--token",
                ETH,
                "--amount",
                "10",
                "--signer",
                ALBERT,
                "--node",
                &validator_one_rpc,
            ],
            "No balance found",
        ),
        // 6. Spend 7 BTC at SK(A) to PA(B)
        (
            vec![
                "transfer",
                "--source",
                A_SPENDING_KEY,
                "--target",
                AB_PAYMENT_ADDRESS,
                "--token",
                BTC,
                "--amount",
                "7",
                "--signer",
                ALBERT,
                "--node",
                &validator_one_rpc,
            ],
            "Transaction is valid",
        ),
        // 7. Spend 7 BTC at SK(A) to PA(B)
        (
            vec![
                "transfer",
                "--source",
                A_SPENDING_KEY,
                "--target",
                BB_PAYMENT_ADDRESS,
                "--token",
                BTC,
                "--amount",
                "7",
                "--signer",
                ALBERT,
                "--node",
                &validator_one_rpc,
            ],
            "Transaction is valid",
        ),
        // 8. Attempt to spend 7 BTC at SK(A) to PA(B)
        (
            vec![
                "transfer",
                "--source",
                A_SPENDING_KEY,
                "--target",
                BB_PAYMENT_ADDRESS,
                "--token",
                BTC,
                "--amount",
                "7",
                "--signer",
                ALBERT,
                "--node",
                &validator_one_rpc,
            ],
            "is lower than the amount to be transferred and fees",
        ),
        // 9. Spend 6 BTC at SK(A) to PA(B)
        (
            vec![
                "transfer",
                "--source",
                A_SPENDING_KEY,
                "--target",
                BB_PAYMENT_ADDRESS,
                "--token",
                BTC,
                "--amount",
                "6",
                "--signer",
                ALBERT,
                "--node",
                &validator_one_rpc,
            ],
            "Transaction is valid",
        ),
        // 10. Assert BTC balance at VK(A) is 0
        (
            vec![
                "balance",
                "--owner",
                AA_VIEWING_KEY,
                "--token",
                BTC,
                "--node",
                &validator_one_rpc,
            ],
            "No shielded btc balance found",
        ),
        // 11. Assert ETH balance at VK(A) is 0
        (
            vec![
                "balance",
                "--owner",
                AA_VIEWING_KEY,
                "--token",
                ETH,
                "--node",
                &validator_one_rpc,
            ],
            "No shielded eth balance found",
        ),
        // 12. Assert balance at VK(B) is 10 BTC
        (
            vec![
                "balance",
                "--owner",
                AB_VIEWING_KEY,
                "--node",
                &validator_one_rpc,
            ],
            "btc : 20",
        ),
        // 13. Send 10 BTC from SK(B) to Bertha
        (
            vec![
                "transfer",
                "--source",
                B_SPENDING_KEY,
                "--target",
                BERTHA,
                "--token",
                BTC,
                "--amount",
                "20",
                "--signer",
                BERTHA,
                "--node",
                &validator_one_rpc,
            ],
            "Transaction is valid",
        ),
    ];

    // Wait till epoch boundary
    let _ep0 = epoch_sleep(&test, &validator_one_rpc, 720)?;

    for (tx_args, tx_result) in &txs_args {
        for &dry_run in &[true, false] {
            let tx_args = if dry_run && tx_args[0] == "transfer" {
                vec![tx_args.clone(), vec!["--dry-run"]].concat()
            } else {
                tx_args.clone()
            };
            let mut client = run!(test, Bin::Client, tx_args, Some(300))?;

            if *tx_result == "Transaction is valid" && !dry_run {
                client.exp_string("Transaction accepted")?;
                client.exp_string("Transaction applied")?;
            }
            client.exp_string(tx_result)?;
        }
    }

    Ok(())
}

/// In this test we:
/// 1. Run the ledger node
/// 2. Assert PPA(C) cannot be recognized by incorrect viewing key
/// 3. Assert PPA(C) has not transaction pinned to it
/// 4. Send 20 BTC from Albert to PPA(C)
/// 5. Assert PPA(C) has the 20 BTC transaction pinned to it

#[test]
fn masp_pinned_txs() -> Result<()> {
    // Download the shielded pool parameters before starting node
    let _ = CLIShieldedUtils::new(PathBuf::new());
    // Lengthen epoch to ensure that a transaction can be constructed and
    // submitted within the same block. Necessary to ensure that conversion is
    // not invalidated.
    let test = setup::network(
        |genesis| {
            let parameters = ParametersConfig {
                epochs_per_year: epochs_per_year_from_min_duration(60),
                ..genesis.parameters
            };
            GenesisConfig {
                parameters,
                ..genesis
            }
        },
        None,
    )?;

    // 1. Run the ledger node
    let mut ledger =
        run_as!(test, Who::Validator(0), Bin::Node, &["ledger"], Some(40))?;

    wait_for_wasm_pre_compile(&mut ledger)?;

    let _bg_ledger = ledger.background();

    let validator_one_rpc = get_actor_rpc(&test, &Who::Validator(0));

    // Wait till epoch boundary
    let _ep0 = epoch_sleep(&test, &validator_one_rpc, 720)?;

    // Assert PPA(C) cannot be recognized by incorrect viewing key
    let mut client = run!(
        test,
        Bin::Client,
        vec![
            "balance",
            "--owner",
            AC_PAYMENT_ADDRESS,
            "--token",
            BTC,
            "--node",
            &validator_one_rpc
        ],
        Some(300)
    )?;
    client.send_line(AB_VIEWING_KEY)?;
    client.exp_string("Supplied viewing key cannot decode transactions to")?;
    client.assert_success();

    // Assert PPA(C) has no transaction pinned to it
    let mut client = run!(
        test,
        Bin::Client,
        vec![
            "balance",
            "--owner",
            AC_PAYMENT_ADDRESS,
            "--token",
            BTC,
            "--node",
            &validator_one_rpc
        ],
        Some(300)
    )?;
    client.send_line(AC_VIEWING_KEY)?;
    client.exp_string("has not yet been consumed")?;
    client.assert_success();

    // Send 20 BTC from Albert to PPA(C)
    let mut client = run!(
        test,
        Bin::Client,
        vec![
            "transfer",
            "--source",
            ALBERT,
            "--target",
            AC_PAYMENT_ADDRESS,
            "--token",
            BTC,
            "--amount",
            "20",
            "--node",
            &validator_one_rpc
        ],
        Some(300)
    )?;
    client.exp_string("Transaction is valid")?;
    client.assert_success();

    // Assert PPA(C) has the 20 BTC transaction pinned to it
    let mut client = run!(
        test,
        Bin::Client,
        vec![
            "balance",
            "--owner",
            AC_PAYMENT_ADDRESS,
            "--token",
            BTC,
            "--node",
            &validator_one_rpc
        ],
        Some(300)
    )?;
    client.send_line(AC_VIEWING_KEY)?;
    client.exp_string("Received 20 btc")?;
    client.assert_success();

    // Assert PPA(C) has no NAM pinned to it
    let mut client = run!(
        test,
        Bin::Client,
        vec![
            "balance",
            "--owner",
            AC_PAYMENT_ADDRESS,
            "--token",
            NAM,
            "--node",
            &validator_one_rpc
        ],
        Some(300)
    )?;
    client.send_line(AC_VIEWING_KEY)?;
    client.exp_string("Received no shielded nam")?;
    client.assert_success();

    // Wait till epoch boundary
    let _ep1 = epoch_sleep(&test, &validator_one_rpc, 720)?;

    // Assert PPA(C) does not NAM pinned to it on epoch boundary
    let mut client = run!(
        test,
        Bin::Client,
        vec![
            "balance",
            "--owner",
            AC_PAYMENT_ADDRESS,
            "--token",
            NAM,
            "--node",
            &validator_one_rpc
        ],
        Some(300)
    )?;
    client.send_line(AC_VIEWING_KEY)?;
    client.exp_string("Received no shielded nam")?;
    client.assert_success();

    Ok(())
}

/// In this test we verify that users of the MASP receive the correct rewards
/// for leaving their assets in the pool for varying periods of time.

#[test]
fn masp_incentives() -> Result<()> {
    // Download the shielded pool parameters before starting node
    let _ = CLIShieldedUtils::new(PathBuf::new());
    // Lengthen epoch to ensure that a transaction can be constructed and
    // submitted within the same block. Necessary to ensure that conversion is
    // not invalidated.
    let test = setup::network(
        |genesis| {
            let parameters = ParametersConfig {
                epochs_per_year: epochs_per_year_from_min_duration(
                    if is_debug_mode() { 240 } else { 60 },
                ),
                min_num_of_blocks: 1,
                ..genesis.parameters
            };
            GenesisConfig {
                parameters,
                ..genesis
            }
        },
        None,
    )?;

    // 1. Run the ledger node
    let mut ledger =
        run_as!(test, Who::Validator(0), Bin::Node, &["ledger"], Some(40))?;

    wait_for_wasm_pre_compile(&mut ledger)?;

    let _bg_ledger = ledger.background();

    let validator_one_rpc = get_actor_rpc(&test, &Who::Validator(0));

    // Wait till epoch boundary
    let ep0 = epoch_sleep(&test, &validator_one_rpc, 720)?;

    // Send 20 BTC from Albert to PA(A)
    let mut client = run!(
        test,
        Bin::Client,
        vec![
            "transfer",
            "--source",
            ALBERT,
            "--target",
            AA_PAYMENT_ADDRESS,
            "--token",
            BTC,
            "--amount",
            "20",
            "--node",
            &validator_one_rpc
        ],
        Some(300)
    )?;
    client.exp_string("Transaction is valid")?;
    client.assert_success();

    // Assert BTC balance at VK(A) is 20
    let mut client = run!(
        test,
        Bin::Client,
        vec![
            "balance",
            "--owner",
            AA_VIEWING_KEY,
            "--token",
            BTC,
            "--node",
            &validator_one_rpc
        ],
        Some(300)
    )?;
    client.exp_string("btc: 20")?;
    client.assert_success();

    // Assert NAM balance at VK(A) is 0
    let mut client = run!(
        test,
        Bin::Client,
        vec![
            "balance",
            "--owner",
            AA_VIEWING_KEY,
            "--token",
            NAM,
            "--node",
            &validator_one_rpc
        ],
        Some(300)
    )?;
    client.exp_string("No shielded nam balance found")?;
    client.assert_success();

    let masp_rewards = masp_rewards();

    // Wait till epoch boundary
    let ep1 = epoch_sleep(&test, &validator_one_rpc, 720)?;

    // Assert BTC balance at VK(A) is 20
    let mut client = run!(
        test,
        Bin::Client,
        vec![
            "balance",
            "--owner",
            AA_VIEWING_KEY,
            "--token",
            BTC,
            "--node",
            &validator_one_rpc
        ],
        Some(300)
    )?;
    client.exp_string("btc: 20")?;
    client.assert_success();

    let amt20 = token::Amount::from_str("20").unwrap();
    let amt30 = token::Amount::from_str("30").unwrap();

    // Assert NAM balance at VK(A) is 20*BTC_reward*(epoch_1-epoch_0)
    let mut client = run!(
        test,
        Bin::Client,
        vec![
            "balance",
            "--owner",
            AA_VIEWING_KEY,
            "--token",
            NAM,
            "--node",
            &validator_one_rpc
        ],
        Some(300)
    )?;
    client.exp_string(&format!(
        "nam: {}",
        (amt20 * masp_rewards[&btc()]).0 * (ep1.0 - ep0.0)
    ))?;
    client.assert_success();

    // Assert NAM balance at MASP pool is 20*BTC_reward*(epoch_1-epoch_0)
    let mut client = run!(
        test,
        Bin::Client,
        vec![
            "balance",
            "--owner",
            MASP,
            "--token",
            NAM,
            "--node",
            &validator_one_rpc
        ],
        Some(300)
    )?;
    client.exp_string(&format!(
        "nam: {}",
        (amt20 * masp_rewards[&btc()]).0 * (ep1.0 - ep0.0)
    ))?;
    client.assert_success();

    // Wait till epoch boundary
    let ep2 = epoch_sleep(&test, &validator_one_rpc, 720)?;

    // Assert BTC balance at VK(A) is 20
    let mut client = run!(
        test,
        Bin::Client,
        vec![
            "balance",
            "--owner",
            AA_VIEWING_KEY,
            "--token",
            BTC,
            "--node",
            &validator_one_rpc
        ],
        Some(300)
    )?;
    client.exp_string("btc: 20")?;
    client.assert_success();

    // Assert NAM balance at VK(A) is 20*BTC_reward*(epoch_2-epoch_0)
    let mut client = run!(
        test,
        Bin::Client,
        vec![
            "balance",
            "--owner",
            AA_VIEWING_KEY,
            "--token",
            NAM,
            "--node",
            &validator_one_rpc
        ],
        Some(300)
    )?;
    client.exp_string(&format!(
        "nam: {}",
        (amt20 * masp_rewards[&btc()]).0 * (ep2.0 - ep0.0)
    ))?;
    client.assert_success();

    // Assert NAM balance at MASP pool is 20*BTC_reward*(epoch_2-epoch_0)
    let mut client = run!(
        test,
        Bin::Client,
        vec![
            "balance",
            "--owner",
            MASP,
            "--token",
            NAM,
            "--node",
            &validator_one_rpc
        ],
        Some(300)
    )?;
    client.exp_string(&format!(
        "nam: {}",
        (amt20 * masp_rewards[&btc()]).0 * (ep2.0 - ep0.0)
    ))?;
    client.assert_success();

    // Wait till epoch boundary
    let ep3 = epoch_sleep(&test, &validator_one_rpc, 720)?;

    // Send 30 ETH from Albert to PA(B)
    let mut client = run!(
        test,
        Bin::Client,
        vec![
            "transfer",
            "--source",
            ALBERT,
            "--target",
            AB_PAYMENT_ADDRESS,
            "--token",
            ETH,
            "--amount",
            "30",
            "--node",
            &validator_one_rpc
        ],
        Some(300)
    )?;
    client.exp_string("Transaction is valid")?;
    client.assert_success();

    // Assert ETH balance at VK(B) is 30
    let mut client = run!(
        test,
        Bin::Client,
        vec![
            "balance",
            "--owner",
            AB_VIEWING_KEY,
            "--token",
            ETH,
            "--node",
            &validator_one_rpc
        ],
        Some(300)
    )?;
    client.exp_string("eth: 30")?;
    client.assert_success();

    // Assert NAM balance at VK(B) is 0
    let mut client = run!(
        test,
        Bin::Client,
        vec![
            "balance",
            "--owner",
            AB_VIEWING_KEY,
            "--token",
            NAM,
            "--node",
            &validator_one_rpc
        ],
        Some(300)
    )?;
    client.exp_string("No shielded nam balance found")?;
    client.assert_success();

    // Wait till epoch boundary
    let ep4 = epoch_sleep(&test, &validator_one_rpc, 720)?;

    // Assert ETH balance at VK(B) is 30
    let mut client = run!(
        test,
        Bin::Client,
        vec![
            "balance",
            "--owner",
            AB_VIEWING_KEY,
            "--token",
            ETH,
            "--node",
            &validator_one_rpc
        ],
        Some(300)
    )?;
    client.exp_string("eth: 30")?;
    client.assert_success();

    // Assert NAM balance at VK(B) is 30*ETH_reward*(epoch_4-epoch_3)
    let mut client = run!(
        test,
        Bin::Client,
        vec![
            "balance",
            "--owner",
            AB_VIEWING_KEY,
            "--token",
            NAM,
            "--node",
            &validator_one_rpc
        ],
        Some(300)
    )?;
    client.exp_string(&format!(
        "nam: {}",
        (amt30 * masp_rewards[&eth()]).0 * (ep4.0 - ep3.0)
    ))?;
    client.assert_success();

    // Assert NAM balance at MASP pool is
    // 20*BTC_reward*(epoch_4-epoch_0)+30*ETH_reward*(epoch_4-epoch_3)
    let mut client = run!(
        test,
        Bin::Client,
        vec![
            "balance",
            "--owner",
            MASP,
            "--token",
            NAM,
            "--node",
            &validator_one_rpc
        ],
        Some(300)
    )?;
    client.exp_string(&format!(
        "nam: {}",
        ((amt20 * masp_rewards[&btc()]).0 * (ep4.0 - ep0.0))
            + ((amt30 * masp_rewards[&eth()]).0 * (ep4.0 - ep3.0))
    ))?;
    client.assert_success();

    // Wait till epoch boundary
    let ep5 = epoch_sleep(&test, &validator_one_rpc, 720)?;

    // Send 30 ETH from SK(B) to Christel
    let mut client = run!(
        test,
        Bin::Client,
        vec![
            "transfer",
            "--source",
            B_SPENDING_KEY,
            "--target",
            CHRISTEL,
            "--token",
            ETH,
            "--amount",
            "30",
            "--signer",
            BERTHA,
            "--node",
            &validator_one_rpc
        ],
        Some(300)
    )?;
    client.exp_string("Transaction is valid")?;
    client.assert_success();

    // Assert ETH balance at VK(B) is 0
    let mut client = run!(
        test,
        Bin::Client,
        vec![
            "balance",
            "--owner",
            AB_VIEWING_KEY,
            "--token",
            ETH,
            "--node",
            &validator_one_rpc
        ],
        Some(300)
    )?;
    client.exp_string("No shielded eth balance found")?;
    client.assert_success();

    let mut ep = get_epoch(&test, &validator_one_rpc)?;

    // Assert NAM balance at VK(B) is 30*ETH_reward*(ep-epoch_3)
    let mut client = run!(
        test,
        Bin::Client,
        vec![
            "balance",
            "--owner",
            AB_VIEWING_KEY,
            "--token",
            NAM,
            "--node",
            &validator_one_rpc
        ],
        Some(300)
    )?;
    client.exp_string(&format!(
        "nam: {}",
        (amt30 * masp_rewards[&eth()]).0 * (ep.0 - ep3.0)
    ))?;
    client.assert_success();

    ep = get_epoch(&test, &validator_one_rpc)?;
    // Assert NAM balance at MASP pool is
    // 20*BTC_reward*(epoch_5-epoch_0)+30*ETH_reward*(epoch_5-epoch_3)
    let mut client = run!(
        test,
        Bin::Client,
        vec![
            "balance",
            "--owner",
            MASP,
            "--token",
            NAM,
            "--node",
            &validator_one_rpc
        ],
        Some(300)
    )?;
    client.exp_string(&format!(
        "nam: {}",
        ((amt20 * masp_rewards[&btc()]).0 * (ep.0 - ep0.0))
            + ((amt30 * masp_rewards[&eth()]).0 * (ep.0 - ep3.0))
    ))?;
    client.assert_success();

    // Wait till epoch boundary
    let ep6 = epoch_sleep(&test, &validator_one_rpc, 720)?;

    // Send 20 BTC from SK(A) to Christel
    let mut client = run!(
        test,
        Bin::Client,
        vec![
            "transfer",
            "--source",
            A_SPENDING_KEY,
            "--target",
            CHRISTEL,
            "--token",
            BTC,
            "--amount",
            "20",
            "--signer",
            ALBERT,
            "--node",
            &validator_one_rpc
        ],
        Some(300)
    )?;
    client.exp_string("Transaction is valid")?;
    client.assert_success();

    // Assert BTC balance at VK(A) is 0
    let mut client = run!(
        test,
        Bin::Client,
        vec![
            "balance",
            "--owner",
            AA_VIEWING_KEY,
            "--token",
            BTC,
            "--node",
            &validator_one_rpc
        ],
        Some(300)
    )?;
    client.exp_string("No shielded btc balance found")?;
    client.assert_success();

    // Assert NAM balance at VK(A) is 20*BTC_reward*(epoch_6-epoch_0)
    let mut client = run!(
        test,
        Bin::Client,
        vec![
            "balance",
            "--owner",
            AA_VIEWING_KEY,
            "--token",
            NAM,
            "--node",
            &validator_one_rpc
        ],
        Some(300)
    )?;
    client.exp_string(&format!(
        "nam: {}",
        (amt20 * masp_rewards[&btc()]).0 * (ep6.0 - ep0.0)
    ))?;
    client.assert_success();

    // Assert NAM balance at MASP pool is
    // 20*BTC_reward*(epoch_6-epoch_0)+20*ETH_reward*(epoch_5-epoch_3)
    let mut client = run!(
        test,
        Bin::Client,
        vec![
            "balance",
            "--owner",
            MASP,
            "--token",
            NAM,
            "--node",
            &validator_one_rpc
        ],
        Some(300)
    )?;
    client.exp_string(&format!(
        "nam: {}",
        ((amt20 * masp_rewards[&btc()]).0 * (ep6.0 - ep0.0))
            + ((amt30 * masp_rewards[&eth()]).0 * (ep5.0 - ep3.0))
    ))?;
    client.assert_success();

    // Wait till epoch boundary
    let _ep7 = epoch_sleep(&test, &validator_one_rpc, 720)?;

    // Assert NAM balance at VK(A) is 20*BTC_reward*(epoch_6-epoch_0)
    let mut client = run!(
        test,
        Bin::Client,
        vec![
            "balance",
            "--owner",
            AA_VIEWING_KEY,
            "--token",
            NAM,
            "--node",
            &validator_one_rpc
        ],
        Some(300)
    )?;
    client.exp_string(&format!(
        "nam: {}",
        (amt20 * masp_rewards[&btc()]).0 * (ep6.0 - ep0.0)
    ))?;
    client.assert_success();

    // Assert NAM balance at VK(B) is 30*ETH_reward*(epoch_5-epoch_3)
    let mut client = run!(
        test,
        Bin::Client,
        vec![
            "balance",
            "--owner",
            AB_VIEWING_KEY,
            "--token",
            NAM,
            "--node",
            &validator_one_rpc
        ],
        Some(300)
    )?;
    client.exp_string(&format!(
        "nam: {}",
        (amt30 * masp_rewards[&eth()]).0 * (ep5.0 - ep3.0)
    ))?;
    client.assert_success();

    // Assert NAM balance at MASP pool is
    // 20*BTC_reward*(epoch_6-epoch_0)+30*ETH_reward*(epoch_5-epoch_3)
    let mut client = run!(
        test,
        Bin::Client,
        vec![
            "balance",
            "--owner",
            MASP,
            "--token",
            NAM,
            "--node",
            &validator_one_rpc
        ],
        Some(300)
    )?;
    client.exp_string(&format!(
        "nam: {}",
        ((amt20 * masp_rewards[&btc()]).0 * (ep6.0 - ep0.0))
            + ((amt30 * masp_rewards[&eth()]).0 * (ep5.0 - ep3.0))
    ))?;
    client.assert_success();

    // Wait till epoch boundary to prevent conversion expiry during transaction
    // construction
    let _ep8 = epoch_sleep(&test, &validator_one_rpc, 720)?;

    // Send 30*ETH_reward*(epoch_5-epoch_3) NAM from SK(B) to Christel
    let mut client = run!(
        test,
        Bin::Client,
        vec![
            "transfer",
            "--source",
            B_SPENDING_KEY,
            "--target",
            CHRISTEL,
            "--token",
            NAM,
            "--amount",
            &((amt30 * masp_rewards[&eth()]).0 * (ep5.0 - ep3.0)).to_string(),
            "--signer",
            BERTHA,
            "--node",
            &validator_one_rpc
        ],
        Some(300)
    )?;
    client.exp_string("Transaction is valid")?;
    client.assert_success();

    // Wait till epoch boundary
    let _ep9 = epoch_sleep(&test, &validator_one_rpc, 720)?;

    // Send 20*BTC_reward*(epoch_6-epoch_0) NAM from SK(A) to Bertha
    let mut client = run!(
        test,
        Bin::Client,
        vec![
            "transfer",
            "--source",
            A_SPENDING_KEY,
            "--target",
            BERTHA,
            "--token",
            NAM,
            "--amount",
            &((amt20 * masp_rewards[&btc()]).0 * (ep6.0 - ep0.0)).to_string(),
            "--signer",
            ALBERT,
            "--node",
            &validator_one_rpc
        ],
        Some(300)
    )?;
    client.exp_string("Transaction is valid")?;
    client.assert_success();

    // Assert NAM balance at VK(A) is 0
    let mut client = run!(
        test,
        Bin::Client,
        vec![
            "balance",
            "--owner",
            AA_VIEWING_KEY,
            "--token",
            NAM,
            "--node",
            &validator_one_rpc
        ],
        Some(300)
    )?;
    client.exp_string("No shielded nam balance found")?;
    client.assert_success();

    // Assert NAM balance at VK(B) is 0
    let mut client = run!(
        test,
        Bin::Client,
        vec![
            "balance",
            "--owner",
            AB_VIEWING_KEY,
            "--token",
            NAM,
            "--node",
            &validator_one_rpc
        ],
        Some(300)
    )?;
    client.exp_string("No shielded nam balance found")?;
    client.assert_success();

    // Assert NAM balance at MASP pool is 0
    let mut client = run!(
        test,
        Bin::Client,
        vec![
            "balance",
            "--owner",
            MASP,
            "--token",
            NAM,
            "--node",
            &validator_one_rpc
        ],
        Some(300)
    )?;
    client.exp_string("nam: 0")?;
    client.assert_success();

    Ok(())
}

/// In this test we:
/// 1. Run the ledger node
/// 2. Submit an invalid transaction (disallowed by state machine)
/// 3. Shut down the ledger
/// 4. Restart the ledger
/// 5. Submit and invalid transactions (malformed)
#[test]
fn invalid_transactions() -> Result<()> {
    let test = setup::single_node_net()?;

    // 1. Run the ledger node
    let mut ledger =
        run_as!(test, Who::Validator(0), Bin::Node, &["ledger"], Some(40))?;

    wait_for_wasm_pre_compile(&mut ledger)?;

    let bg_ledger = ledger.background();

    // 2. Submit a an invalid transaction (trying to transfer tokens should fail
    // in the user's VP due to the wrong signer)
    let validator_one_rpc = get_actor_rpc(&test, &Who::Validator(0));

    let tx_args = vec![
        "transfer",
        "--source",
        DAEWON,
        "--signing-key",
        ALBERT_KEY,
        "--target",
        ALBERT,
        "--token",
        NAM,
        "--amount",
        "1",
        "--gas-amount",
        "0",
        "--gas-limit",
        "0",
        "--gas-token",
        NAM,
        "--node",
        &validator_one_rpc,
    ];

    let mut client = run!(test, Bin::Client, tx_args, Some(40))?;
    client.exp_string("Transaction accepted")?;
    client.exp_string("Transaction applied")?;
    client.exp_string("Transaction is invalid")?;
    client.exp_string(r#""code": "4"#)?;

    client.assert_success();
    let mut ledger = bg_ledger.foreground();
    ledger.exp_string("rejected inner txs: 1")?;

    // Wait to commit a block
    ledger.exp_regex(r"Committed block hash.*, height: [0-9]+")?;

    // 3. Shut it down
    ledger.interrupt()?;
    // Wait for the node to stop running to finish writing the state and tx
    // queue
    ledger.exp_string("Namada ledger node has shut down.")?;
    ledger.exp_eof()?;
    drop(ledger);

    // 4. Restart the ledger
    let mut ledger =
        run_as!(test, Who::Validator(0), Bin::Node, &["ledger"], Some(40))?;

    ledger.exp_string("Namada ledger node started")?;

    // There should be previous state now
    ledger.exp_string("Last state root hash:")?;
    let _bg_ledger = ledger.background();

    // 5. Submit an invalid transactions (invalid token address)
    let daewon_lower = DAEWON.to_lowercase();
    let tx_args = vec![
        "transfer",
        "--source",
        DAEWON,
        "--signing-key",
        &daewon_lower,
        "--target",
        ALBERT,
        "--token",
        BERTHA,
        "--amount",
        "1_000_000.1",
        "--gas-amount",
        "0",
        "--gas-limit",
        "0",
        "--gas-token",
        NAM,
        // Force to ignore client check that fails on the balance check of the
        // source address
        "--force",
        "--node",
        &validator_one_rpc,
    ];

    let mut client = run!(test, Bin::Client, tx_args, Some(40))?;
    client.exp_string("Transaction accepted")?;
    client.exp_string("Transaction applied")?;

    client.exp_string("Error trying to apply a transaction")?;

    client.exp_string(r#""code": "3"#)?;

    client.assert_success();
    Ok(())
}

/// PoS bonding, unbonding and withdrawal tests. In this test we:
///
/// 1. Run the ledger node with shorter epochs for faster progression
/// 2. Submit a self-bond for the genesis validator
/// 3. Submit a delegation to the genesis validator
/// 4. Submit an unbond of the self-bond
/// 5. Submit an unbond of the delegation
/// 6. Wait for the unbonding epoch
/// 7. Submit a withdrawal of the self-bond
/// 8. Submit a withdrawal of the delegation
#[test]
fn pos_bonds() -> Result<()> {
    let pipeline_len = 2;
    let unbonding_len = 4;
    let test = setup::network(
        |genesis| {
            let parameters = ParametersConfig {
                min_num_of_blocks: 6,
                max_expected_time_per_block: 1,
                epochs_per_year: 31_536_000,
                ..genesis.parameters
            };
            let pos_params = PosParamsConfig {
                pipeline_len,
                unbonding_len,
                ..genesis.pos_params
            };
            GenesisConfig {
                parameters,
                pos_params,
                ..genesis
            }
        },
        None,
    )?;

    // 1. Run the ledger node
    let mut ledger =
        run_as!(test, Who::Validator(0), Bin::Node, &["ledger"], Some(40))?;

    wait_for_wasm_pre_compile(&mut ledger)?;
    let _bg_ledger = ledger.background();

    let validator_one_rpc = get_actor_rpc(&test, &Who::Validator(0));

    // 2. Submit a self-bond for the genesis validator
    let tx_args = vec![
        "bond",
        "--validator",
        "validator-0",
        "--amount",
        "10000.0",
        "--gas-amount",
        "0",
        "--gas-limit",
        "0",
        "--gas-token",
        NAM,
        "--node",
        &validator_one_rpc,
    ];
    let mut client =
        run_as!(test, Who::Validator(0), Bin::Client, tx_args, Some(40))?;
    client.exp_string("Transaction is valid.")?;
    client.assert_success();

    // 3. Submit a delegation to the genesis validator
    let tx_args = vec![
        "bond",
        "--validator",
        "validator-0",
        "--source",
        BERTHA,
        "--amount",
        "5000.0",
        "--gas-amount",
        "0",
        "--gas-limit",
        "0",
        "--gas-token",
        NAM,
        "--node",
        &validator_one_rpc,
    ];
    let mut client = run!(test, Bin::Client, tx_args, Some(40))?;
    client.exp_string("Transaction is valid.")?;
    client.assert_success();

    // 4. Submit an unbond of the self-bond
    let tx_args = vec![
        "unbond",
        "--validator",
        "validator-0",
        "--amount",
        "5100.0",
        "--gas-amount",
        "0",
        "--gas-limit",
        "0",
        "--gas-token",
        NAM,
        "--node",
        &validator_one_rpc,
    ];
    let mut client =
        run_as!(test, Who::Validator(0), Bin::Client, tx_args, Some(40))?;
    client.exp_string("Amount 5100 withdrawable starting from epoch ")?;
    client.assert_success();

    // 5. Submit an unbond of the delegation
    let tx_args = vec![
        "unbond",
        "--validator",
        "validator-0",
        "--source",
        BERTHA,
        "--amount",
        "3200.",
        "--gas-amount",
        "0",
        "--gas-limit",
        "0",
        "--gas-token",
        NAM,
        "--node",
        &validator_one_rpc,
    ];
    let mut client = run!(test, Bin::Client, tx_args, Some(40))?;
    let expected = "Amount 3200 withdrawable starting from epoch ";
    let (_unread, matched) = client.exp_regex(&format!("{expected}.*\n"))?;
    let epoch_raw = matched.trim().split_once(expected).unwrap().1;
    let delegation_withdrawable_epoch = Epoch::from_str(epoch_raw).unwrap();
    client.assert_success();

    // 6. Wait for the delegation withdrawable epoch (the self-bond was unbonded
    // before it)
    let epoch = get_epoch(&test, &validator_one_rpc)?;

    println!(
        "Current epoch: {}, earliest epoch for withdrawal: {}",
        epoch, delegation_withdrawable_epoch
    );
    let start = Instant::now();
    let loop_timeout = Duration::new(60, 0);
    loop {
        if Instant::now().duration_since(start) > loop_timeout {
            panic!(
                "Timed out waiting for epoch: {}",
                delegation_withdrawable_epoch
            );
        }
        let epoch = get_epoch(&test, &validator_one_rpc)?;
        if epoch >= delegation_withdrawable_epoch {
            break;
        }
    }

    // 7. Submit a withdrawal of the self-bond
    let tx_args = vec![
        "withdraw",
        "--validator",
        "validator-0",
        "--gas-amount",
        "0",
        "--gas-limit",
        "0",
        "--gas-token",
        NAM,
        "--node",
        &validator_one_rpc,
    ];
    let mut client =
        run_as!(test, Who::Validator(0), Bin::Client, tx_args, Some(40))?;
    client.exp_string("Transaction is valid.")?;
    client.assert_success();

    // 8. Submit a withdrawal of the delegation
    let tx_args = vec![
        "withdraw",
        "--validator",
        "validator-0",
        "--source",
        BERTHA,
        "--gas-amount",
        "0",
        "--gas-limit",
        "0",
        "--gas-token",
        NAM,
        "--node",
        &validator_one_rpc,
    ];
    let mut client = run!(test, Bin::Client, tx_args, Some(40))?;
    client.exp_string("Transaction is valid.")?;
    client.assert_success();
    Ok(())
}

/// TODO
#[test]
fn pos_rewards() -> Result<()> {
    let test = setup::network(
        |genesis| {
            let parameters = ParametersConfig {
                min_num_of_blocks: 3,
                epochs_per_year: 31_536_000,
                max_expected_time_per_block: 1,
                ..genesis.parameters
            };
            let pos_params = PosParamsConfig {
                pipeline_len: 2,
                unbonding_len: 4,
                ..genesis.pos_params
            };
            let genesis = GenesisConfig {
                parameters,
                pos_params,
                ..genesis
            };
            setup::set_validators(3, genesis, default_port_offset)
        },
        None,
    )?;

    // 1. Run 3 genesis validator ledger nodes
    let mut validator_0 =
        run_as!(test, Who::Validator(0), Bin::Node, &["ledger"], Some(40))?;
    validator_0.exp_string("Namada ledger node started")?;
    validator_0.exp_string("This node is a validator")?;

    let mut validator_1 =
        run_as!(test, Who::Validator(1), Bin::Node, &["ledger"], Some(40))?;
    validator_1.exp_string("Namada ledger node started")?;
    validator_1.exp_string("This node is a validator")?;

    let mut validator_2 =
        run_as!(test, Who::Validator(2), Bin::Node, &["ledger"], Some(40))?;
    validator_2.exp_string("Namada ledger node started")?;
    validator_2.exp_string("This node is a validator")?;

    wait_for_wasm_pre_compile(&mut validator_0)?;
    let bg_validator_0 = validator_0.background();
    wait_for_wasm_pre_compile(&mut validator_1)?;
    let bg_validator_1 = validator_1.background();
    wait_for_wasm_pre_compile(&mut validator_2)?;
    let bg_validator_2 = validator_2.background();

    let validator_zero_rpc = get_actor_rpc(&test, &Who::Validator(0));
    let validator_one_rpc = get_actor_rpc(&test, &Who::Validator(1));
    let validator_two_rpc = get_actor_rpc(&test, &Who::Validator(2));

    // Submit a delegation from Bertha to validator-0
    let tx_args = vec![
        "bond",
        "--validator",
        "validator-0",
        "--source",
        BERTHA,
        "--amount",
        "10000.0",
        "--gas-amount",
        "0",
        "--gas-limit",
        "0",
        "--gas-token",
        NAM,
        "--ledger-address",
        &validator_zero_rpc,
    ];

    let mut client = run!(test, Bin::Client, tx_args, Some(40))?;
    client.exp_string("Transaction is valid.")?;
    client.assert_success();

    // Check that all validator nodes processed the tx with same result
    let validator_0 = bg_validator_0.foreground();
    let validator_1 = bg_validator_1.foreground();
    let validator_2 = bg_validator_2.foreground();

    // let expected_result = "all VPs accepted transaction";
    // validator_0.exp_string(expected_result)?;
    // validator_1.exp_string(expected_result)?;
    // validator_2.exp_string(expected_result)?;

    let _bg_validator_0 = validator_0.background();
    let _bg_validator_1 = validator_1.background();
    let _bg_validator_2 = validator_2.background();

    // Let validator-1 self-bond
    let tx_args = vec![
        "bond",
        "--validator",
        "validator-1",
        "--amount",
        "30000.0",
        "--gas-amount",
        "0",
        "--gas-limit",
        "0",
        "--gas-token",
        NAM,
        "--ledger-address",
        &validator_one_rpc,
    ];
    let mut client =
        run_as!(test, Who::Validator(1), Bin::Client, tx_args, Some(40))?;
    client.exp_string("Transaction is valid.")?;
    client.assert_success();

    // Let validator-2 self-bond
    let tx_args = vec![
        "bond",
        "--validator",
        "validator-2",
        "--amount",
        "25000.0",
        "--gas-amount",
        "0",
        "--gas-limit",
        "0",
        "--gas-token",
        NAM,
        "--ledger-address",
        &validator_two_rpc,
    ];
    let mut client =
        run_as!(test, Who::Validator(2), Bin::Client, tx_args, Some(40))?;
    client.exp_string("Transaction is valid.")?;
    client.assert_success();

    // Wait some epochs
    let epoch = get_epoch(&test, &validator_zero_rpc)?;
    let wait_epoch = epoch + 4_u64;
    println!(
        "Current epoch: {}, earliest epoch for withdrawal: {}",
        epoch, wait_epoch
    );

    let start = Instant::now();
    let loop_timeout = Duration::new(40, 0);
    loop {
        if Instant::now().duration_since(start) > loop_timeout {
            panic!("Timed out waiting for epoch: {}", wait_epoch);
        }
        let epoch = get_epoch(&test, &validator_zero_rpc)?;
        if dbg!(epoch) >= wait_epoch {
            break;
        }
    }
    Ok(())
}

/// Test for PoS bonds and unbonds queries.
///
/// 1. Run the ledger node
/// 2. Submit a delegation to the genesis validator
/// 3. Wait for epoch 4
/// 4. Submit another delegation to the genesis validator
/// 5. Submit an unbond of the delegation
/// 6. Wait for epoch 7
/// 7. Check the output of the bonds query
#[test]
fn test_bond_queries() -> Result<()> {
    let pipeline_len = 2;
    let unbonding_len = 4;
    let test = setup::network(
        |genesis| {
            let parameters = ParametersConfig {
                min_num_of_blocks: 2,
                max_expected_time_per_block: 1,
                epochs_per_year: 31_536_000,
                ..genesis.parameters
            };
            let pos_params = PosParamsConfig {
                pipeline_len,
                unbonding_len,
                ..genesis.pos_params
            };
            GenesisConfig {
                parameters,
                pos_params,
                ..genesis
            }
        },
        None,
    )?;

    // 1. Run the ledger node
    let mut ledger =
        run_as!(test, Who::Validator(0), Bin::Node, &["ledger"], Some(40))?;

    wait_for_wasm_pre_compile(&mut ledger)?;
    let _bg_ledger = ledger.background();

    let validator_one_rpc = get_actor_rpc(&test, &Who::Validator(0));
    let validator_alias = "validator-0";

    // 2. Submit a delegation to the genesis validator
    let tx_args = vec![
        "bond",
        "--validator",
        validator_alias,
        "--source",
        BERTHA,
        "--amount",
        "200",
        "--gas-amount",
        "0",
        "--gas-limit",
        "0",
        "--gas-token",
        NAM,
        "--ledger-address",
        &validator_one_rpc,
    ];
    let mut client = run!(test, Bin::Client, tx_args, Some(40))?;
    client.exp_string("Transaction is valid.")?;
    client.assert_success();

    // 3. Wait for epoch 4
    let start = Instant::now();
    let loop_timeout = Duration::new(20, 0);
    loop {
        if Instant::now().duration_since(start) > loop_timeout {
            panic!("Timed out waiting for epoch: {}", 1);
        }
        let epoch = get_epoch(&test, &validator_one_rpc)?;
        if epoch >= Epoch(4) {
            break;
        }
    }

    // 4. Submit another delegation to the genesis validator
    let tx_args = vec![
        "bond",
        "--validator",
        validator_alias,
        "--source",
        BERTHA,
        "--amount",
        "300",
        "--gas-amount",
        "0",
        "--gas-limit",
        "0",
        "--gas-token",
        NAM,
        "--ledger-address",
        &validator_one_rpc,
    ];
    let mut client = run!(test, Bin::Client, tx_args, Some(40))?;
    client.exp_string("Transaction is valid.")?;
    client.assert_success();

    // 5. Submit an unbond of the delegation
    let tx_args = vec![
        "unbond",
        "--validator",
        validator_alias,
        "--source",
        BERTHA,
        "--amount",
        "412",
        "--gas-amount",
        "0",
        "--gas-limit",
        "0",
        "--gas-token",
        NAM,
        "--ledger-address",
        &validator_one_rpc,
    ];
    let mut client = run!(test, Bin::Client, tx_args, Some(40))?;
    client.exp_string("Transaction is valid.")?;
    client.assert_success();

    // 6. Wait for epoch 7
    let start = Instant::now();
    let loop_timeout = Duration::new(20, 0);
    loop {
        if Instant::now().duration_since(start) > loop_timeout {
            panic!("Timed out waiting for epoch: {}", 7);
        }
        let epoch = get_epoch(&test, &validator_one_rpc)?;
        if epoch >= Epoch(7) {
            break;
        }
    }

    // 7. Check the output of the bonds query
    let tx_args = vec!["bonds", "--ledger-address", &validator_one_rpc];
    let mut client = run!(test, Bin::Client, tx_args, Some(40))?;
    client.exp_string(
        "All bonds total active: 200088\r
All bonds total: 200088\r
All unbonds total active: 412\r
All unbonds total: 412\r
All unbonds total withdrawable: 412\r",
    )?;
    client.assert_success();

    Ok(())
}

/// PoS validator creation test. In this test we:
///
/// 1. Run the ledger node with shorter epochs for faster progression
/// 2. Initialize a new validator account
/// 3. Submit a delegation to the new validator
/// 4. Transfer some NAM to the new validator
/// 5. Submit a self-bond for the new validator
/// 6. Wait for the pipeline epoch
/// 7. Check the new validator's bonded stake
#[test]
fn pos_init_validator() -> Result<()> {
    let pipeline_len = 1;
    let validator_stake = 200000_u64;
    let test = setup::network(
        |genesis| {
            assert_eq!(
                genesis.validator.get("validator-0").unwrap().tokens,
                Some(validator_stake),
                "Assuming this stake, we give the same amount to the new \
                 validator to have half of voting power",
            );
            let parameters = ParametersConfig {
                min_num_of_blocks: 4,
                epochs_per_year: 31_536_000,
                max_expected_time_per_block: 1,
                ..genesis.parameters
            };
            let pos_params = PosParamsConfig {
                pipeline_len,
                unbonding_len: 2,
                ..genesis.pos_params
            };
            GenesisConfig {
                parameters,
                pos_params,
                ..genesis
            }
        },
        None,
    )?;

    // 1. Run a validator and non-validator ledger node
    let args = ["ledger"];
    let mut validator_0 =
        run_as!(test, Who::Validator(0), Bin::Node, args, Some(60))?;
    let mut non_validator =
        run_as!(test, Who::NonValidator, Bin::Node, args, Some(60))?;

    wait_for_wasm_pre_compile(&mut validator_0)?;
    // let _bg_ledger = validator_0.background();

    wait_for_wasm_pre_compile(&mut non_validator)?;
    // let _bg_ledger = non_validator.background();

    // Wait for a first block
    validator_0.exp_string("Committed block hash")?;
    let _bg_validator_0 = validator_0.background();
    non_validator.exp_string("Committed block hash")?;
    let bg_non_validator = non_validator.background();

    let non_validator_rpc = get_actor_rpc(&test, &Who::NonValidator);

    // 2. Initialize a new validator account with the non-validator node
    let new_validator = "new-validator";
    let new_validator_key = format!("{}-key", new_validator);
    let tx_args = vec![
        "init-validator",
        "--alias",
        new_validator,
        "--source",
        BERTHA,
        "--unsafe-dont-encrypt",
        "--gas-amount",
        "0",
        "--gas-limit",
        "0",
        "--gas-token",
        NAM,
        "--commission-rate",
        "0.05",
        "--max-commission-rate-change",
        "0.01",
        "--node",
        &non_validator_rpc,
    ];
    let mut client = run!(test, Bin::Client, tx_args, Some(40))?;
    client.exp_string("Transaction is valid.")?;
    client.assert_success();

    // 3. Submit a delegation to the new validator
    //    First, transfer some tokens to the validator's key for fees:
    let tx_args = vec![
        "transfer",
        "--source",
        BERTHA,
        "--target",
        &new_validator_key,
        "--token",
        NAM,
        "--amount",
        "0.5",
        "--gas-amount",
        "0",
        "--gas-limit",
        "0",
        "--gas-token",
        NAM,
        "--node",
        &non_validator_rpc,
    ];
    let mut client = run!(test, Bin::Client, tx_args, Some(40))?;
    client.exp_string("Transaction is valid.")?;
    client.assert_success();
    //     Then self-bond the tokens:
    let delegation = 5_u64;
    let delegation_str = &delegation.to_string();
    let tx_args = vec![
        "bond",
        "--validator",
        new_validator,
        "--source",
        BERTHA,
        "--amount",
        delegation_str,
        "--gas-amount",
        "0",
        "--gas-limit",
        "0",
        "--gas-token",
        NAM,
        "--node",
        &non_validator_rpc,
    ];
    let mut client = run!(test, Bin::Client, tx_args, Some(40))?;
    client.exp_string("Transaction is valid.")?;
    client.assert_success();

    // 4. Transfer some NAM to the new validator
    let validator_stake_str = &validator_stake.to_string();
    let tx_args = vec![
        "transfer",
        "--source",
        BERTHA,
        "--target",
        new_validator,
        "--token",
        NAM,
        "--amount",
        validator_stake_str,
        "--gas-amount",
        "0",
        "--gas-limit",
        "0",
        "--gas-token",
        NAM,
        "--node",
        &non_validator_rpc,
    ];
    let mut client = run!(test, Bin::Client, tx_args, Some(40))?;
    client.exp_string("Transaction is valid.")?;
    client.assert_success();

    // 5. Submit a self-bond for the new validator
    let tx_args = vec![
        "bond",
        "--validator",
        new_validator,
        "--amount",
        validator_stake_str,
        "--gas-amount",
        "0",
        "--gas-limit",
        "0",
        "--gas-token",
        NAM,
        "--node",
        &non_validator_rpc,
    ];
    let mut client = run!(test, Bin::Client, tx_args, Some(40))?;
    client.exp_string("Transaction is valid.")?;
    client.assert_success();

    // Stop the non-validator node and run it as the new validator
    let mut non_validator = bg_non_validator.foreground();
    non_validator.interrupt()?;

    // it takes a bit before the node is shutdown. We dont want flasky test.
    sleep(6);

    let loc = format!("{}:{}", std::file!(), std::line!());
    let validator_1_base_dir = test.get_base_dir(&Who::NonValidator);
    let mut validator_1 = setup::run_cmd(
        Bin::Node,
        args,
        Some(60),
        &test.working_dir,
        validator_1_base_dir,
        loc,
    )?;

    validator_1.exp_string("Namada ledger node started")?;
    validator_1.exp_string("This node is a validator")?;
    validator_1.exp_string("Committed block hash")?;
    let _bg_validator_1 = validator_1.background();

    // 6. Wait for the pipeline epoch when the validator's bonded stake should
    // be non-zero
    let epoch = get_epoch(&test, &non_validator_rpc)?;
    let earliest_update_epoch = epoch + pipeline_len;
    println!(
        "Current epoch: {}, earliest epoch with updated bonded stake: {}",
        epoch, earliest_update_epoch
    );
    let start = Instant::now();
    let loop_timeout = Duration::new(20, 0);
    loop {
        if Instant::now().duration_since(start) > loop_timeout {
            panic!("Timed out waiting for epoch: {}", earliest_update_epoch);
        }
        let epoch = get_epoch(&test, &non_validator_rpc)?;
        if epoch >= earliest_update_epoch {
            break;
        }
    }

    // 7. Check the new validator's bonded stake
    let bonded_stake =
        find_bonded_stake(&test, new_validator, &non_validator_rpc)?;
    assert_eq!(
        bonded_stake,
        token::Amount::whole(validator_stake + delegation)
    );

    Ok(())
}
/// Test that multiple txs submitted in the same block all get the tx result.
///
/// In this test we:
/// 1. Run the ledger node with 10s consensus timeout
/// 2. Spawn threads each submitting token transfer tx
#[test]
fn ledger_many_txs_in_a_block() -> Result<()> {
    let test = Arc::new(setup::network(
        |genesis| genesis,
        // Set 10s consensus timeout to have more time to submit txs
        Some("10s"),
    )?);

    // 1. Run the ledger node
    let mut ledger =
        run_as!(*test, Who::Validator(0), Bin::Node, &["ledger"], Some(40))?;

    wait_for_wasm_pre_compile(&mut ledger)?;
    let bg_ledger = ledger.background();

    let validator_one_rpc = Arc::new(get_actor_rpc(&test, &Who::Validator(0)));

    // A token transfer tx args
    let tx_args = Arc::new(vec![
        "transfer",
        "--source",
        BERTHA,
        "--target",
        ALBERT,
        "--token",
        NAM,
        "--amount",
        "1.01",
        "--gas-amount",
        "0",
        "--gas-limit",
        "0",
        "--gas-token",
        NAM,
        "--node",
    ]);

    // 2. Spawn threads each submitting token transfer tx
    // We collect to run the threads in parallel.
    #[allow(clippy::needless_collect)]
    let tasks: Vec<std::thread::JoinHandle<_>> = (0..4)
        .into_iter()
        .map(|_| {
            let test = Arc::clone(&test);
            let validator_one_rpc = Arc::clone(&validator_one_rpc);
            let tx_args = Arc::clone(&tx_args);
            std::thread::spawn(move || {
                let mut args = (*tx_args).clone();
                args.push(&*validator_one_rpc);
                let mut client = run!(*test, Bin::Client, args, Some(80))?;
                client.exp_string("Transaction accepted")?;
                client.exp_string("Transaction applied")?;
                client.exp_string("Transaction is valid.")?;
                client.assert_success();
                let res: Result<()> = Ok(());
                res
            })
        })
        .collect();
    for task in tasks.into_iter() {
        task.join().unwrap()?;
    }
    // Wait to commit a block
    let mut ledger = bg_ledger.foreground();
    ledger.exp_regex(r"Committed block hash.*, height: [0-9]+")?;

    Ok(())
}

/// In this test we:
/// 1. Run the ledger node
/// 2. Submit a valid proposal
/// 3. Query the proposal
/// 4. Query token balance (submitted funds)
/// 5. Query governance address balance
/// 6. Submit an invalid proposal
/// 7. Check invalid proposal was not accepted
/// 8. Query token balance (funds shall not be submitted)
/// 9. Send a yay vote from a validator
/// 10. Send a yay vote from a normal user
/// 11. Query the proposal and check the result
/// 12. Wait proposal grace and check proposal author funds
/// 13. Check governance address funds are 0
#[test]
fn proposal_submission() -> Result<()> {
    let working_dir = setup::working_dir();

    let test = setup::network(
        |genesis| {
            let parameters = ParametersConfig {
                epochs_per_year: epochs_per_year_from_min_duration(1),
                max_proposal_bytes: Default::default(),
                min_num_of_blocks: 4,
                max_expected_time_per_block: 1,
                vp_whitelist: Some(get_all_wasms_hashes(
                    &working_dir,
                    Some("vp_"),
                )),
                // Enable tx whitelist to test the execution of a
                // non-whitelisted tx by governance
                tx_whitelist: Some(get_all_wasms_hashes(
                    &working_dir,
                    Some("tx_"),
                )),
                ..genesis.parameters
            };

            GenesisConfig {
                parameters,
                ..genesis
            }
        },
        None,
    )?;

    let namadac_help = vec!["--help"];

    let mut client = run!(test, Bin::Client, namadac_help, Some(40))?;
    client.exp_string("Namada client command line interface.")?;
    client.assert_success();

    // 1. Run the ledger node
    let mut ledger =
        run_as!(test, Who::Validator(0), Bin::Node, &["ledger"], Some(40))?;

    wait_for_wasm_pre_compile(&mut ledger)?;
    let _bg_ledger = ledger.background();

    let validator_one_rpc = get_actor_rpc(&test, &Who::Validator(0));

    // 1.1 Delegate some token
    let tx_args = vec![
        "bond",
        "--validator",
        "validator-0",
        "--source",
        BERTHA,
        "--amount",
        "900",
        "--gas-amount",
        "0",
        "--gas-limit",
        "0",
        "--gas-token",
        NAM,
        "--node",
        &validator_one_rpc,
    ];
    let mut client = run!(test, Bin::Client, tx_args, Some(40))?;
    client.exp_string("Transaction is valid.")?;
    client.assert_success();

    // 2. Submit valid proposal
    let albert = find_address(&test, ALBERT)?;
    let valid_proposal_json_path = prepare_proposal_data(
        &test,
        albert,
        ProposalType::Default(Some(
            TestWasms::TxProposalCode
                .path()
                .to_string_lossy()
                .to_string(),
        )),
    );
    let validator_one_rpc = get_actor_rpc(&test, &Who::Validator(0));

    let submit_proposal_args = vec![
        "init-proposal",
        "--data-path",
        valid_proposal_json_path.to_str().unwrap(),
        "--node",
        &validator_one_rpc,
    ];
    let mut client = run!(test, Bin::Client, submit_proposal_args, Some(40))?;
    client.exp_string("Transaction is valid.")?;
    client.assert_success();

    // 3. Query the proposal
    let proposal_query_args = vec![
        "query-proposal",
        "--proposal-id",
        "0",
        "--node",
        &validator_one_rpc,
    ];

    let mut client = run!(test, Bin::Client, proposal_query_args, Some(40))?;
    client.exp_string("Proposal: 0")?;
    client.assert_success();

    // 4. Query token balance proposal author (submitted funds)
    let query_balance_args = vec![
        "balance",
        "--owner",
        ALBERT,
        "--token",
        NAM,
        "--node",
        &validator_one_rpc,
    ];

    let mut client = run!(test, Bin::Client, query_balance_args, Some(40))?;
    client.exp_string("nam: 999500")?;
    client.assert_success();

    // 5. Query token balance governance
    let query_balance_args = vec![
        "balance",
        "--owner",
        GOVERNANCE_ADDRESS,
        "--token",
        NAM,
        "--node",
        &validator_one_rpc,
    ];

    let mut client = run!(test, Bin::Client, query_balance_args, Some(40))?;
    client.exp_string("nam: 500")?;
    client.assert_success();

    // 6. Submit an invalid proposal
    // proposal is invalid due to voting_end_epoch - voting_start_epoch < 3
    let albert = find_address(&test, ALBERT)?;
    let invalid_proposal_json = json!(
        {
            "content": {
                "title": "TheTitle",
                "authors": "test@test.com",
                "discussions-to": "www.github.com/anoma/aip/1",
                "created": "2022-03-10T08:54:37Z",
                "license": "MIT",
                "abstract": "Ut convallis eleifend orci vel venenatis. Duis
    vulputate metus in lacus sollicitudin vestibulum. Suspendisse vel velit
    ac est consectetur feugiat nec ac urna. Ut faucibus ex nec dictum
    fermentum. Morbi aliquet purus at sollicitudin ultrices. Quisque viverra
    varius cursus. Praesent sed mauris gravida, pharetra turpis non, gravida
    eros. Nullam sed ex justo. Ut at placerat ipsum, sit amet rhoncus libero.
    Sed blandit non purus non suscipit. Phasellus sed quam nec augue bibendum
    bibendum ut vitae urna. Sed odio diam, ornare nec sapien eget, congue
    viverra enim.",
                "motivation": "Ut convallis eleifend orci vel venenatis. Duis
    vulputate metus in lacus sollicitudin vestibulum. Suspendisse vel velit
    ac est consectetur feugiat nec ac urna. Ut faucibus ex nec dictum
    fermentum. Morbi aliquet purus at sollicitudin ultrices.",
                "details": "Ut convallis eleifend orci vel venenatis. Duis
    vulputate metus in lacus sollicitudin vestibulum. Suspendisse vel velit
    ac est consectetur feugiat nec ac urna. Ut faucibus ex nec dictum
    fermentum. Morbi aliquet purus at sollicitudin ultrices. Quisque viverra
    varius cursus. Praesent sed mauris gravida, pharetra turpis non, gravida
    eros.",             "requires": "2"
            },
            "author": albert,
            "voting_start_epoch": 9999_u64,
            "voting_end_epoch": 10000_u64,
            "grace_epoch": 10009_u64,
            "type": {
                "Default":null
                }
        }
    );
    let invalid_proposal_json_path =
        test.test_dir.path().join("invalid_proposal.json");
    generate_proposal_json_file(
        invalid_proposal_json_path.as_path(),
        &invalid_proposal_json,
    );

    let submit_proposal_args = vec![
        "init-proposal",
        "--data-path",
        invalid_proposal_json_path.to_str().unwrap(),
        "--node",
        &validator_one_rpc,
    ];
    let mut client = run!(test, Bin::Client, submit_proposal_args, Some(40))?;
    client.exp_string(
        "Invalid proposal end epoch: difference between proposal start and \
         end epoch must be at least 3 and at max 27 and end epoch must be a \
         multiple of 3",
    )?;
    client.assert_failure();

    // 7. Check invalid proposal was not accepted
    let proposal_query_args = vec![
        "query-proposal",
        "--proposal-id",
        "1",
        "--node",
        &validator_one_rpc,
    ];

    let mut client = run!(test, Bin::Client, proposal_query_args, Some(40))?;
    client.exp_string("No valid proposal was found with id 1")?;
    client.assert_success();

    // 8. Query token balance (funds shall not be submitted)
    let query_balance_args = vec![
        "balance",
        "--owner",
        ALBERT,
        "--token",
        NAM,
        "--node",
        &validator_one_rpc,
    ];

    let mut client = run!(test, Bin::Client, query_balance_args, Some(40))?;
    client.exp_string("nam: 999500")?;
    client.assert_success();

    // 9. Send a yay vote from a validator
    let mut epoch = get_epoch(&test, &validator_one_rpc).unwrap();
    while epoch.0 <= 13 {
        sleep(1);
        epoch = get_epoch(&test, &validator_one_rpc).unwrap();
    }

    let submit_proposal_vote = vec![
        "vote-proposal",
        "--proposal-id",
        "0",
        "--vote",
        "yay",
        "--signer",
        "validator-0",
        "--node",
        &validator_one_rpc,
    ];

    let mut client = run_as!(
        test,
        Who::Validator(0),
        Bin::Client,
        submit_proposal_vote,
        Some(15)
    )?;
    client.exp_string("Transaction is valid.")?;
    client.assert_success();

    let submit_proposal_vote_delagator = vec![
        "vote-proposal",
        "--proposal-id",
        "0",
        "--vote",
        "nay",
        "--signer",
        BERTHA,
        "--node",
        &validator_one_rpc,
    ];

    let mut client =
        run!(test, Bin::Client, submit_proposal_vote_delagator, Some(40))?;
    client.exp_string("Transaction is valid.")?;
    client.assert_success();

    // 10. Send a yay vote from a non-validator/non-delegator user
    let submit_proposal_vote = vec![
        "vote-proposal",
        "--proposal-id",
        "0",
        "--vote",
        "yay",
        "--signer",
        ALBERT,
        "--node",
        &validator_one_rpc,
    ];

    // this is valid because the client filter ALBERT delegation and there are
    // none
    let mut client = run!(test, Bin::Client, submit_proposal_vote, Some(15))?;
    client.exp_string("Transaction is valid.")?;
    client.assert_success();

    // 11. Query the proposal and check the result
    let mut epoch = get_epoch(&test, &validator_one_rpc).unwrap();
    while epoch.0 <= 25 {
        sleep(1);
        epoch = get_epoch(&test, &validator_one_rpc).unwrap();
    }

    let query_proposal = vec![
        "query-proposal-result",
        "--proposal-id",
        "0",
        "--node",
        &validator_one_rpc,
    ];

    let mut client = run!(test, Bin::Client, query_proposal, Some(15))?;
    client.exp_string("Result: passed")?;
    client.assert_success();

    // 12. Wait proposal grace and check proposal author funds
    let mut epoch = get_epoch(&test, &validator_one_rpc).unwrap();
    while epoch.0 < 31 {
        sleep(1);
        epoch = get_epoch(&test, &validator_one_rpc).unwrap();
    }

    let query_balance_args = vec![
        "balance",
        "--owner",
        ALBERT,
        "--token",
        NAM,
        "--node",
        &validator_one_rpc,
    ];

    let mut client = run!(test, Bin::Client, query_balance_args, Some(30))?;
    client.exp_string("nam: 1000000")?;
    client.assert_success();

    // 13. Check if governance funds are 0
    let query_balance_args = vec![
        "balance",
        "--owner",
        GOVERNANCE_ADDRESS,
        "--token",
        NAM,
        "--node",
        &validator_one_rpc,
    ];

    let mut client = run!(test, Bin::Client, query_balance_args, Some(30))?;
    client.exp_string("nam: 0")?;
    client.assert_success();

    // // 14. Query parameters
    let query_protocol_parameters =
        vec!["query-protocol-parameters", "--node", &validator_one_rpc];

    let mut client =
        run!(test, Bin::Client, query_protocol_parameters, Some(30))?;
    client.exp_regex(".*Min. proposal grace epochs: 9.*")?;
    client.assert_success();

    Ok(())
}

/// Test submission and vote of an ETH proposal.
///
/// 1 - Submit proposal
/// 2 - Vote with delegator and check failure
/// 3 - Vote with validator and check success
/// 4 - Check that proposal passed and funds
#[test]
fn eth_governance_proposal() -> Result<()> {
    let test = setup::network(
        |genesis| {
            let parameters = ParametersConfig {
                epochs_per_year: epochs_per_year_from_min_duration(1),
                max_proposal_bytes: Default::default(),
                min_num_of_blocks: 1,
                max_expected_time_per_block: 1,
                ..genesis.parameters
            };

            GenesisConfig {
                parameters,
                ..genesis
            }
        },
        None,
    )?;

    let namadac_help = vec!["--help"];

    let mut client = run!(test, Bin::Client, namadac_help, Some(40))?;
    client.exp_string("Namada client command line interface.")?;
    client.assert_success();

    // Run the ledger node
    let mut ledger =
        run_as!(test, Who::Validator(0), Bin::Node, &["ledger"], Some(40))?;

    ledger.exp_string("Namada ledger node started")?;
    wait_for_wasm_pre_compile(&mut ledger)?;
    let _bg_ledger = ledger.background();

    let validator_one_rpc = get_actor_rpc(&test, &Who::Validator(0));

    // Delegate some token
    let tx_args = vec![
        "bond",
        "--validator",
        "validator-0",
        "--source",
        BERTHA,
        "--amount",
        "900",
        "--gas-amount",
        "0",
        "--gas-limit",
        "0",
        "--gas-token",
        NAM,
        "--ledger-address",
        &validator_one_rpc,
    ];
    client = run!(test, Bin::Client, tx_args, Some(40))?;
    client.exp_string("Transaction is valid.")?;
    client.assert_success();

    // 1 - Submit proposal
    let albert = find_address(&test, ALBERT)?;
    let valid_proposal_json_path =
        prepare_proposal_data(&test, albert, ProposalType::ETHBridge);
    let validator_one_rpc = get_actor_rpc(&test, &Who::Validator(0));

    let submit_proposal_args = vec![
        "init-proposal",
        "--data-path",
        valid_proposal_json_path.to_str().unwrap(),
        "--ledger-address",
        &validator_one_rpc,
    ];
    client = run!(test, Bin::Client, submit_proposal_args, Some(40))?;
    client.exp_string("Transaction is valid.")?;
    client.assert_success();

    // Query the proposal
    let proposal_query_args = vec![
        "query-proposal",
        "--proposal-id",
        "0",
        "--ledger-address",
        &validator_one_rpc,
    ];

    client = run!(test, Bin::Client, proposal_query_args, Some(40))?;
    client.exp_string("Proposal: 0")?;
    client.assert_success();

    // Query token balance proposal author (submitted funds)
    let query_balance_args = vec![
        "balance",
        "--owner",
        ALBERT,
        "--token",
        NAM,
        "--ledger-address",
        &validator_one_rpc,
    ];

    client = run!(test, Bin::Client, query_balance_args, Some(40))?;
    client.exp_string("nam: 999500")?;
    client.assert_success();

    // Query token balance governance
    let query_balance_args = vec![
        "balance",
        "--owner",
        GOVERNANCE_ADDRESS,
        "--token",
        NAM,
        "--ledger-address",
        &validator_one_rpc,
    ];

    client = run!(test, Bin::Client, query_balance_args, Some(40))?;
    client.exp_string("nam: 500")?;
    client.assert_success();

    // 2 - Vote with delegator and check failure
    let mut epoch = get_epoch(&test, &validator_one_rpc).unwrap();
    while epoch.0 <= 13 {
        sleep(1);
        epoch = get_epoch(&test, &validator_one_rpc).unwrap();
    }

    use namada::types::key::{self, secp256k1, SigScheme};
    use rand::prelude::ThreadRng;
    use rand::thread_rng;

    // Generate a signing key to sign the eth message to sign the eth message to
    // sign the eth message
    let mut rng: ThreadRng = thread_rng();
    let node_sk = secp256k1::SigScheme::generate(&mut rng);
    let signing_key = key::common::SecretKey::Secp256k1(node_sk);
    let msg = "fd34672ab5";
    let vote_arg = format!("{} {}", signing_key, msg);
    let submit_proposal_vote_delagator = vec![
        "vote-proposal",
        "--proposal-id",
        "0",
        "--vote",
        "yay",
        "--eth",
        &vote_arg,
        "--signer",
        BERTHA,
        "--ledger-address",
        &validator_one_rpc,
    ];

    client = run!(test, Bin::Client, submit_proposal_vote_delagator, Some(40))?;
    client.exp_string("Transaction is invalid.")?;
    client.assert_success();

    // 3 - Send a yay vote from a validator
    let vote_arg = format!("{} {}", signing_key, msg);

    let submit_proposal_vote = vec![
        "vote-proposal",
        "--proposal-id",
        "0",
        "--vote",
        "yay",
        "--eth",
        &vote_arg,
        "--signer",
        "validator-0",
        "--ledger-address",
        &validator_one_rpc,
    ];

    client = run_as!(
        test,
        Who::Validator(0),
        Bin::Client,
        submit_proposal_vote,
        Some(15)
    )?;
    client.exp_string("Transaction is valid.")?;
    client.assert_success();

    // 4 - Wait proposals grace and check proposal author funds
    while epoch.0 < 31 {
        sleep(1);
        epoch = get_epoch(&test, &validator_one_rpc).unwrap();
    }

    let query_balance_args = vec![
        "balance",
        "--owner",
        ALBERT,
        "--token",
        NAM,
        "--ledger-address",
        &validator_one_rpc,
    ];

    client = run!(test, Bin::Client, query_balance_args, Some(30))?;
    client.exp_string("nam: 1000000")?;
    client.assert_success();

    // Check if governance funds are 0
    let query_balance_args = vec![
        "balance",
        "--owner",
        GOVERNANCE_ADDRESS,
        "--token",
        NAM,
        "--ledger-address",
        &validator_one_rpc,
    ];

    client = run!(test, Bin::Client, query_balance_args, Some(30))?;
    client.exp_string("nam: 0")?;
    client.assert_success();

    Ok(())
}

/// Test submission and vote of a PGF proposal
///
/// 1 - Sumbit two proposals
/// 2 - Check balance
/// 3 - Vote for the accepted proposals
/// 4 - Check one proposal passed and the other one didn't
/// 5 - Check funds
#[test]
fn pgf_governance_proposal() -> Result<()> {
    let test = setup::network(
        |genesis| {
            let parameters = ParametersConfig {
                epochs_per_year: epochs_per_year_from_min_duration(1),
                max_proposal_bytes: Default::default(),
                min_num_of_blocks: 1,
                max_expected_time_per_block: 1,
                ..genesis.parameters
            };

            GenesisConfig {
                parameters,
                ..genesis
            }
        },
        None,
    )?;

    let namadac_help = vec!["--help"];

    let mut client = run!(test, Bin::Client, namadac_help, Some(40))?;
    client.exp_string("Namada client command line interface.")?;
    client.assert_success();

    // Run the ledger node
    let mut ledger =
        run_as!(test, Who::Validator(0), Bin::Node, &["ledger"], Some(40))?;

    ledger.exp_string("Namada ledger node started")?;
    wait_for_wasm_pre_compile(&mut ledger)?;
    let _bg_ledger = ledger.background();

    let validator_one_rpc = get_actor_rpc(&test, &Who::Validator(0));

    // Delegate some token
    let tx_args = vec![
        "bond",
        "--validator",
        "validator-0",
        "--source",
        BERTHA,
        "--amount",
        "900",
        "--gas-amount",
        "0",
        "--gas-limit",
        "0",
        "--gas-token",
        NAM,
        "--ledger-address",
        &validator_one_rpc,
    ];
    client = run!(test, Bin::Client, tx_args, Some(40))?;
    client.exp_string("Transaction is valid.")?;
    client.assert_success();

    // 1 - Submit proposal
    let albert = find_address(&test, ALBERT)?;
    let valid_proposal_json_path =
        prepare_proposal_data(&test, albert.clone(), ProposalType::PGFCouncil);
    let validator_one_rpc = get_actor_rpc(&test, &Who::Validator(0));

    let submit_proposal_args = vec![
        "init-proposal",
        "--data-path",
        valid_proposal_json_path.to_str().unwrap(),
        "--ledger-address",
        &validator_one_rpc,
    ];
    client = run!(test, Bin::Client, submit_proposal_args, Some(40))?;
    client.exp_string("Transaction is valid.")?;
    client.assert_success();

    // Sumbit another proposal
    let valid_proposal_json_path =
        prepare_proposal_data(&test, albert, ProposalType::PGFCouncil);
    let validator_one_rpc = get_actor_rpc(&test, &Who::Validator(0));

    let submit_proposal_args = vec![
        "init-proposal",
        "--data-path",
        valid_proposal_json_path.to_str().unwrap(),
        "--ledger-address",
        &validator_one_rpc,
    ];
    client = run!(test, Bin::Client, submit_proposal_args, Some(40))?;
    client.exp_string("Transaction is valid.")?;
    client.assert_success();

    // 2 - Query the proposal
    let proposal_query_args = vec![
        "query-proposal",
        "--proposal-id",
        "0",
        "--ledger-address",
        &validator_one_rpc,
    ];

    client = run!(test, Bin::Client, proposal_query_args, Some(40))?;
    client.exp_string("Proposal: 0")?;
    client.assert_success();

    let proposal_query_args = vec![
        "query-proposal",
        "--proposal-id",
        "1",
        "--ledger-address",
        &validator_one_rpc,
    ];

    client = run!(test, Bin::Client, proposal_query_args, Some(40))?;
    client.exp_string("Proposal: 1")?;
    client.assert_success();

    // Query token balance proposal author (submitted funds)
    let query_balance_args = vec![
        "balance",
        "--owner",
        ALBERT,
        "--token",
        NAM,
        "--ledger-address",
        &validator_one_rpc,
    ];

    client = run!(test, Bin::Client, query_balance_args, Some(40))?;
    client.exp_string("nam: 999000")?;
    client.assert_success();

    // Query token balance governance
    let query_balance_args = vec![
        "balance",
        "--owner",
        GOVERNANCE_ADDRESS,
        "--token",
        NAM,
        "--ledger-address",
        &validator_one_rpc,
    ];

    client = run!(test, Bin::Client, query_balance_args, Some(40))?;
    client.exp_string("nam: 1000")?;
    client.assert_success();

    // 3 - Send a yay vote from a validator
    let mut epoch = get_epoch(&test, &validator_one_rpc).unwrap();
    while epoch.0 <= 13 {
        sleep(1);
        epoch = get_epoch(&test, &validator_one_rpc).unwrap();
    }

    let albert_address = find_address(&test, ALBERT)?;
    let arg_vote = format!("{} 1000", albert_address);

    let submit_proposal_vote = vec![
        "vote-proposal",
        "--proposal-id",
        "0",
        "--vote",
        "yay",
        "--pgf",
        &arg_vote,
        "--signer",
        "validator-0",
        "--ledger-address",
        &validator_one_rpc,
    ];

    client = run_as!(
        test,
        Who::Validator(0),
        Bin::Client,
        submit_proposal_vote,
        Some(15)
    )?;
    client.exp_string("Transaction is valid.")?;
    client.assert_success();

    // Send different yay vote from delegator to check majority on 1/3
    let different_vote = format!("{} 900", albert_address);
    let submit_proposal_vote_delagator = vec![
        "vote-proposal",
        "--proposal-id",
        "0",
        "--vote",
        "yay",
        "--pgf",
        &different_vote,
        "--signer",
        BERTHA,
        "--ledger-address",
        &validator_one_rpc,
    ];

    client = run!(test, Bin::Client, submit_proposal_vote_delagator, Some(40))?;
    client.exp_string("Transaction is valid.")?;
    client.assert_success();

    // Send vote to the second proposal from delegator
    let submit_proposal_vote_delagator = vec![
        "vote-proposal",
        "--proposal-id",
        "1",
        "--vote",
        "yay",
        "--pgf",
        &different_vote,
        "--signer",
        BERTHA,
        "--ledger-address",
        &validator_one_rpc,
    ];

    client = run!(test, Bin::Client, submit_proposal_vote_delagator, Some(40))?;
    client.exp_string("Transaction is valid.")?;
    client.assert_success();

    // 4 - Query the proposal and check the result is the one voted by the
    // validator (majority)
    epoch = get_epoch(&test, &validator_one_rpc).unwrap();
    while epoch.0 <= 25 {
        sleep(1);
        epoch = get_epoch(&test, &validator_one_rpc).unwrap();
    }

    let query_proposal = vec![
        "query-proposal-result",
        "--proposal-id",
        "0",
        "--ledger-address",
        &validator_one_rpc,
    ];

    client = run!(test, Bin::Client, query_proposal, Some(15))?;
    client.exp_string(&format!(
        "Result: passed with PGF council address: {}, spending cap: 0.001",
        albert_address
    ))?;
    client.assert_success();

    // Query the second proposal and check the it didn't pass
    let query_proposal = vec![
        "query-proposal-result",
        "--proposal-id",
        "1",
        "--ledger-address",
        &validator_one_rpc,
    ];

    client = run!(test, Bin::Client, query_proposal, Some(15))?;
    client.exp_string("Result: rejected")?;
    client.assert_success();

    // 12. Wait proposals grace and check proposal author funds
    while epoch.0 < 31 {
        sleep(1);
        epoch = get_epoch(&test, &validator_one_rpc).unwrap();
    }

    let query_balance_args = vec![
        "balance",
        "--owner",
        ALBERT,
        "--token",
        NAM,
        "--ledger-address",
        &validator_one_rpc,
    ];

    client = run!(test, Bin::Client, query_balance_args, Some(30))?;
    client.exp_string("nam: 999500")?;
    client.assert_success();

    // Check if governance funds are 0
    let query_balance_args = vec![
        "balance",
        "--owner",
        GOVERNANCE_ADDRESS,
        "--token",
        NAM,
        "--ledger-address",
        &validator_one_rpc,
    ];

    client = run!(test, Bin::Client, query_balance_args, Some(30))?;
    client.exp_string("nam: 0")?;
    client.assert_success();

    Ok(())
}

/// In this test we:
/// 1. Run the ledger node
/// 2. Create an offline proposal
/// 3. Create an offline vote
/// 4. Tally offline
#[test]
fn proposal_offline() -> Result<()> {
    let test = setup::network(|genesis| genesis, None)?;

    // 1. Run the ledger node
    let mut ledger =
        run_as!(test, Who::Validator(0), Bin::Node, &["ledger"], Some(20))?;

    wait_for_wasm_pre_compile(&mut ledger)?;
    let _bg_ledger = ledger.background();

    let validator_one_rpc = get_actor_rpc(&test, &Who::Validator(0));

    // 1.1 Delegate some token
    let tx_args = vec![
        "bond",
        "--validator",
        "validator-0",
        "--source",
        ALBERT,
        "--amount",
        "900",
        "--gas-amount",
        "0",
        "--gas-limit",
        "0",
        "--gas-token",
        NAM,
        "--node",
        &validator_one_rpc,
    ];
    let mut client = run!(test, Bin::Client, tx_args, Some(40))?;
    client.exp_string("Transaction is valid.")?;
    client.assert_success();

    // 2. Create an offline
    let albert = find_address(&test, ALBERT)?;
    let valid_proposal_json = json!(
        {
            "content": {
                "title": "TheTitle",
                "authors": "test@test.com",
                "discussions-to": "www.github.com/anoma/aip/1",
                "created": "2022-03-10T08:54:37Z",
                "license": "MIT",
                "abstract": "Ut convallis eleifend orci vel venenatis. Duis vulputate metus in lacus sollicitudin vestibulum. Suspendisse vel velit ac est consectetur feugiat nec ac urna. Ut faucibus ex nec dictum fermentum. Morbi aliquet purus at sollicitudin ultrices. Quisque viverra varius cursus. Praesent sed mauris gravida, pharetra turpis non, gravida eros. Nullam sed ex justo. Ut at placerat ipsum, sit amet rhoncus libero. Sed blandit non purus non suscipit. Phasellus sed quam nec augue bibendum bibendum ut vitae urna. Sed odio diam, ornare nec sapien eget, congue viverra enim.",
                "motivation": "Ut convallis eleifend orci vel venenatis. Duis vulputate metus in lacus sollicitudin vestibulum. Suspendisse vel velit ac est consectetur feugiat nec ac urna. Ut faucibus ex nec dictum fermentum. Morbi aliquet purus at sollicitudin ultrices.",
                "details": "Ut convallis eleifend orci vel venenatis. Duis vulputate metus in lacus sollicitudin vestibulum. Suspendisse vel velit ac est consectetur feugiat nec ac urna. Ut faucibus ex nec dictum fermentum. Morbi aliquet purus at sollicitudin ultrices. Quisque viverra varius cursus. Praesent sed mauris gravida, pharetra turpis non, gravida eros.",
                "requires": "2"
            },
            "author": albert,
            "voting_start_epoch": 3_u64,
            "voting_end_epoch": 9_u64,
            "grace_epoch": 18_u64,
            "type": {
                "Default": null
                }
        }
    );
    let valid_proposal_json_path =
        test.test_dir.path().join("valid_proposal.json");
    generate_proposal_json_file(
        valid_proposal_json_path.as_path(),
        &valid_proposal_json,
    );

    let validator_one_rpc = get_actor_rpc(&test, &Who::Validator(0));

    let offline_proposal_args = vec![
        "init-proposal",
        "--data-path",
        valid_proposal_json_path.to_str().unwrap(),
        "--offline",
        "--node",
        &validator_one_rpc,
    ];

    let mut client = run!(test, Bin::Client, offline_proposal_args, Some(15))?;
    client.exp_string("Proposal created: ")?;
    client.assert_success();

    // 3. Generate an offline yay vote
    let mut epoch = get_epoch(&test, &validator_one_rpc).unwrap();
    while epoch.0 <= 2 {
        sleep(1);
        epoch = get_epoch(&test, &validator_one_rpc).unwrap();
    }

    let proposal_path = test.test_dir.path().join("proposal");

    let submit_proposal_vote = vec![
        "vote-proposal",
        "--data-path",
        proposal_path.to_str().unwrap(),
        "--vote",
        "yay",
        "--signer",
        ALBERT,
        "--offline",
        "--node",
        &validator_one_rpc,
    ];

    let mut client = run!(test, Bin::Client, submit_proposal_vote, Some(15))?;
    client.exp_string("Proposal vote created: ")?;
    client.assert_success();

    let expected_file_name = format!("proposal-vote-{}", albert);
    let expected_path_vote = test.test_dir.path().join(expected_file_name);
    assert!(expected_path_vote.exists());

    // 4. Compute offline tally
    let tally_offline = vec![
        "query-proposal-result",
        "--data-path",
        test.test_dir.path().to_str().unwrap(),
        "--offline",
        "--node",
        &validator_one_rpc,
    ];

    let mut client = run!(test, Bin::Client, tally_offline, Some(15))?;
    client.exp_string("Result: rejected")?;
    client.assert_success();

    Ok(())
}

fn generate_proposal_json_file(
    proposal_path: &std::path::Path,
    proposal_content: &serde_json::Value,
) {
    let intent_writer = std::fs::OpenOptions::new()
        .create(true)
        .write(true)
        .truncate(true)
        .open(proposal_path)
        .unwrap();

    serde_json::to_writer(intent_writer, proposal_content).unwrap();
}

/// In this test we:
/// 1. Setup 2 genesis validators
/// 2. Initialize a new network with the 2 validators
/// 3. Setup and start the 2 genesis validator nodes and a non-validator node
/// 4. Submit a valid token transfer tx from one validator to the other
/// 5. Check that all the nodes processed the tx with the same result
#[test]
fn test_genesis_validators() -> Result<()> {
    use std::collections::HashMap;
    use std::net::SocketAddr;
    use std::str::FromStr;

    use namada::types::chain::ChainId;
    use namada_apps::config::genesis::genesis_config::{
        self, ValidatorPreGenesisConfig,
    };
    use namada_apps::config::Config;

    // This test is not using the `setup::network`, because we're setting up
    // custom genesis validators
    setup::INIT.call_once(|| {
        if let Err(err) = color_eyre::install() {
            eprintln!("Failed setting up colorful error reports {}", err);
        }
    });

    let working_dir = setup::working_dir();
    let test_dir = setup::TestDir::new();
    let checksums_path = working_dir
        .join("wasm/checksums.json")
        .to_string_lossy()
        .into_owned();

    // Same as in `genesis/e2e-tests-single-node.toml` for `validator-0`
    let net_address_0 = SocketAddr::from_str("127.0.0.1:27656").unwrap();
    let net_address_port_0 = net_address_0.port();
    // Find the first port (ledger P2P) that should be used for a validator at
    // the given index
    let get_first_port = |ix: u8| net_address_port_0 + 6 * (ix as u16 + 1);

    // 1. Setup 2 genesis validators, one with ed25519 keys (0) and one with
    // secp256k1 keys (1)
    let validator_0_alias = "validator-0";
    let validator_1_alias = "validator-1";

    let mut init_genesis_validator_0 = setup::run_cmd(
        Bin::Client,
        [
            "utils",
            "init-genesis-validator",
            "--unsafe-dont-encrypt",
            "--alias",
            validator_0_alias,
            "--scheme",
            "ed25519",
            "--commission-rate",
            "0.05",
            "--max-commission-rate-change",
            "0.01",
            "--net-address",
            &format!("127.0.0.1:{}", get_first_port(0)),
        ],
        Some(5),
        &working_dir,
        &test_dir,
        format!("{}:{}", std::file!(), std::line!()),
    )?;
    init_genesis_validator_0.assert_success();
    let validator_0_pre_genesis_dir =
        namada_apps::client::utils::validator_pre_genesis_dir(
            test_dir.path(),
            validator_0_alias,
        );
    let config = std::fs::read_to_string(
        namada_apps::client::utils::validator_pre_genesis_file(
            &validator_0_pre_genesis_dir,
        ),
    )
    .unwrap();
    let mut validator_0_config: ValidatorPreGenesisConfig =
        toml::from_str(&config).unwrap();
    let validator_0_config = validator_0_config
        .validator
        .remove(validator_0_alias)
        .unwrap();

    let mut init_genesis_validator_1 = setup::run_cmd(
        Bin::Client,
        [
            "utils",
            "init-genesis-validator",
            "--unsafe-dont-encrypt",
            "--alias",
            validator_1_alias,
            "--scheme",
            "secp256k1",
            "--commission-rate",
            "0.05",
            "--max-commission-rate-change",
            "0.01",
            "--net-address",
            &format!("127.0.0.1:{}", get_first_port(1)),
        ],
        Some(5),
        &working_dir,
        &test_dir,
        format!("{}:{}", std::file!(), std::line!()),
    )?;
    init_genesis_validator_1.assert_success();
    let validator_1_pre_genesis_dir =
        namada_apps::client::utils::validator_pre_genesis_dir(
            test_dir.path(),
            validator_1_alias,
        );
    let config = std::fs::read_to_string(
        namada_apps::client::utils::validator_pre_genesis_file(
            &validator_1_pre_genesis_dir,
        ),
    )
    .unwrap();
    let mut validator_1_config: ValidatorPreGenesisConfig =
        toml::from_str(&config).unwrap();
    let validator_1_config = validator_1_config
        .validator
        .remove(validator_1_alias)
        .unwrap();

    // 2. Initialize a new network with the 2 validators
    let mut genesis = genesis_config::open_genesis_config(
        working_dir.join(setup::SINGLE_NODE_NET_GENESIS),
    )?;
    let update_validator_config =
        |ix: u8, mut config: genesis_config::ValidatorConfig| {
            // Setup tokens balances and validity predicates
            config.tokens = Some(200000);
            config.non_staked_balance = Some(1000000000000);
            config.validator_vp = Some("vp_user".into());
            // Setup the validator ports same as what
            // `setup::set_validators` would do
            let mut net_address = net_address_0;
            // 6 ports for each validator
            let first_port = get_first_port(ix);
            net_address.set_port(first_port);
            config.net_address = Some(net_address.to_string());
            config
        };
    genesis.validator = HashMap::from_iter([
        (
            validator_0_alias.to_owned(),
            update_validator_config(0, validator_0_config),
        ),
        (
            validator_1_alias.to_owned(),
            update_validator_config(1, validator_1_config),
        ),
    ]);
    let genesis_file = test_dir.path().join("e2e-test-genesis-src.toml");
    genesis_config::write_genesis_config(&genesis, &genesis_file);
    let genesis_path = genesis_file.to_string_lossy();

    let archive_dir = test_dir.path().to_string_lossy().to_string();
    let args = vec![
        "utils",
        "init-network",
        "--unsafe-dont-encrypt",
        "--genesis-path",
        &genesis_path,
        "--chain-prefix",
        "e2e-test",
        "--localhost",
        "--allow-duplicate-ip",
        "--wasm-checksums-path",
        &checksums_path,
        "--archive-dir",
        &archive_dir,
    ];
    let mut init_network = setup::run_cmd(
        Bin::Client,
        args,
        Some(5),
        &working_dir,
        &test_dir,
        format!("{}:{}", std::file!(), std::line!()),
    )?;

    // Get the generated chain_id` from result of the last command
    let (unread, matched) =
        init_network.exp_regex(r"Derived chain ID: .*\n")?;
    let chain_id_raw =
        matched.trim().split_once("Derived chain ID: ").unwrap().1;
    let chain_id = ChainId::from_str(chain_id_raw.trim())?;
    println!("'init-network' output: {}", unread);
    let net = setup::Network {
        chain_id: chain_id.clone(),
    };
    let test = setup::Test {
        working_dir: working_dir.clone(),
        test_dir,
        net,
        genesis,
    };

    // Host the network archive to make it available for `join-network` commands
    let network_archive_server = file_serve::Server::new(&working_dir);
    let network_archive_addr = network_archive_server.addr().to_owned();
    std::thread::spawn(move || {
        network_archive_server.serve().unwrap();
    });

    // 3. Setup and start the 2 genesis validator nodes and a non-validator node

    // Clean-up the chain dir from the existing validator dir that were created
    // by `init-network`, because we want to set them up with `join-network`
    // instead
    let validator_0_base_dir = test.get_base_dir(&Who::Validator(0));
    let validator_1_base_dir = test.get_base_dir(&Who::Validator(1));
    std::fs::remove_dir_all(&validator_0_base_dir).unwrap();
    std::fs::remove_dir_all(&validator_1_base_dir).unwrap();

    std::env::set_var(
        namada_apps::client::utils::ENV_VAR_NETWORK_CONFIGS_SERVER,
        format!("http://{network_archive_addr}/{}", archive_dir),
    );
    let pre_genesis_path = validator_0_pre_genesis_dir.to_string_lossy();
    let mut join_network_val_0 = run_as!(
        test,
        Who::Validator(0),
        Bin::Client,
        [
            "utils",
            "join-network",
            "--chain-id",
            chain_id.as_str(),
            "--pre-genesis-path",
            pre_genesis_path.as_ref(),
            "--dont-prefetch-wasm",
        ],
        Some(5)
    )?;
    join_network_val_0.exp_string("Successfully configured for chain")?;

    let pre_genesis_path = validator_1_pre_genesis_dir.to_string_lossy();
    let mut join_network_val_1 = run_as!(
        test,
        Who::Validator(1),
        Bin::Client,
        [
            "utils",
            "join-network",
            "--chain-id",
            chain_id.as_str(),
            "--pre-genesis-path",
            pre_genesis_path.as_ref(),
            "--dont-prefetch-wasm",
        ],
        Some(5)
    )?;
    join_network_val_1.exp_string("Successfully configured for chain")?;

    // We have to update the ports in the configs again, because the ones from
    // `join-network` use the defaults
    let update_config = |ix: u8, mut config: Config| {
        let first_port = net_address_port_0 + 6 * (ix as u16 + 1);
<<<<<<< HEAD
        config.ledger.cometbft.p2p_address.set_port(first_port);
        config.ledger.cometbft.rpc_address.set_port(first_port + 1);
        config.ledger.shell.ledger_address.set_port(first_port + 2);
=======
        let p2p_addr =
            convert_tm_addr_to_socket_addr(&config.ledger.cometbft.p2p.laddr)
                .ip()
                .to_string();

        config.ledger.cometbft.p2p.laddr = TendermintAddress::from_str(
            &format!("{}:{}", p2p_addr, first_port),
        )
        .unwrap();
        let rpc_addr =
            convert_tm_addr_to_socket_addr(&config.ledger.cometbft.rpc.laddr)
                .ip()
                .to_string();
        config.ledger.cometbft.rpc.laddr = TendermintAddress::from_str(
            &format!("{}:{}", rpc_addr, first_port + 1),
        )
        .unwrap();
        let proxy_app_addr =
            convert_tm_addr_to_socket_addr(&config.ledger.cometbft.proxy_app)
                .ip()
                .to_string();
        config.ledger.cometbft.proxy_app = TendermintAddress::from_str(
            &format!("{}:{}", proxy_app_addr, first_port + 2),
        )
        .unwrap();
>>>>>>> abfe2090
        config
    };

    let validator_0_config = update_config(
        0,
        Config::load(&validator_0_base_dir, &test.net.chain_id, None),
    );
    validator_0_config
        .write(&validator_0_base_dir, &chain_id, true)
        .unwrap();

    let validator_1_config = update_config(
        1,
        Config::load(&validator_1_base_dir, &test.net.chain_id, None),
    );
    validator_1_config
        .write(&validator_1_base_dir, &chain_id, true)
        .unwrap();

    // Copy WASMs to each node's chain dir
    let chain_dir = test.test_dir.path().join(chain_id.as_str());
    setup::copy_wasm_to_chain_dir(
        &working_dir,
        &chain_dir,
        &chain_id,
        test.genesis.validator.keys(),
    );

    let args = ["ledger"];
    let mut validator_0 =
        run_as!(test, Who::Validator(0), Bin::Node, args, Some(40))?;
    validator_0.exp_string("Namada ledger node started")?;
    validator_0.exp_string("This node is a validator")?;

    let mut validator_1 =
        run_as!(test, Who::Validator(1), Bin::Node, args, Some(40))?;
    validator_1.exp_string("Namada ledger node started")?;
    validator_1.exp_string("This node is a validator")?;

    let mut non_validator =
        run_as!(test, Who::NonValidator, Bin::Node, args, Some(40))?;
    non_validator.exp_string("Namada ledger node started")?;
    non_validator.exp_string("This node is not a validator")?;

    wait_for_wasm_pre_compile(&mut validator_0)?;
    wait_for_wasm_pre_compile(&mut validator_1)?;
    wait_for_wasm_pre_compile(&mut non_validator)?;

    let bg_validator_0 = validator_0.background();
    let bg_validator_1 = validator_1.background();
    let _bg_non_validator = non_validator.background();

    // 4. Submit a valid token transfer tx
    let validator_one_rpc = get_actor_rpc(&test, &Who::Validator(0));
    let tx_args = [
        "transfer",
        "--source",
        validator_0_alias,
        "--target",
        validator_1_alias,
        "--token",
        NAM,
        "--amount",
        "10.1",
        "--gas-amount",
        "0",
        "--gas-limit",
        "0",
        "--gas-token",
        NAM,
        "--node",
        &validator_one_rpc,
    ];
    let mut client =
        run_as!(test, Who::Validator(0), Bin::Client, tx_args, Some(40))?;
    client.exp_string("Transaction is valid.")?;
    client.assert_success();

    // 3. Check that all the nodes processed the tx with the same result
    let mut validator_0 = bg_validator_0.foreground();
    let mut validator_1 = bg_validator_1.foreground();

    let expected_result = "successful inner txs: 1";
    // We cannot check this on non-validator node as it might sync without
    // applying the tx itself, but its state should be the same, checked below.
    validator_0.exp_string(expected_result)?;
    validator_1.exp_string(expected_result)?;
    let _bg_validator_0 = validator_0.background();
    let _bg_validator_1 = validator_1.background();

    let validator_0_rpc = get_actor_rpc(&test, &Who::Validator(0));
    let validator_1_rpc = get_actor_rpc(&test, &Who::Validator(1));
    let non_validator_rpc = get_actor_rpc(&test, &Who::NonValidator);

    // Find the block height on the validator
    let after_tx_height = get_height(&test, &validator_0_rpc)?;

    // Wait for the second validator and non-validator to be synced to at least
    // the same height
    wait_for_block_height(&test, &validator_1_rpc, after_tx_height, 10)?;
    wait_for_block_height(&test, &non_validator_rpc, after_tx_height, 10)?;

    let query_balance_args = |ledger_rpc| {
        vec![
            "balance",
            "--owner",
            validator_1_alias,
            "--token",
            NAM,
            "--node",
            ledger_rpc,
        ]
    };
    for ledger_rpc in &[validator_0_rpc, validator_1_rpc, non_validator_rpc] {
        let mut client =
            run!(test, Bin::Client, query_balance_args(ledger_rpc), Some(40))?;
        client.exp_string("nam: 1000000000010.1")?;
        client.assert_success();
    }

    Ok(())
}

/// In this test we intentionally make a validator node double sign blocks
/// to test that slashing evidence is received and processed by the ledger
/// correctly:
/// 1. Run 2 genesis validator ledger nodes
/// 2. Copy the first genesis validator base-dir
/// 3. Increment its ports and generate new node ID to avoid conflict
/// 4. Run it to get it to double vote and sign blocks
/// 5. Submit a valid token transfer tx to validator 0
/// 6. Wait for double signing evidence
#[test]
fn double_signing_gets_slashed() -> Result<()> {
    use std::net::SocketAddr;
    use std::str::FromStr;

    use namada::types::key::{self, ed25519, SigScheme};
    use namada_apps::client;
    use namada_apps::config::Config;

    // Setup 2 genesis validator nodes
    let test = setup::network(
        |genesis| setup::set_validators(2, genesis, default_port_offset),
        None,
    )?;

    // 1. Run 2 genesis validator ledger nodes
    let args = ["ledger"];
    let mut validator_0 =
        run_as!(test, Who::Validator(0), Bin::Node, args, Some(40))?;
    validator_0.exp_string("Namada ledger node started")?;
    validator_0.exp_string("This node is a validator")?;
    let _bg_validator_0 = validator_0.background();
    let mut validator_1 =
        run_as!(test, Who::Validator(1), Bin::Node, args, Some(40))?;
    validator_1.exp_string("Namada ledger node started")?;
    validator_1.exp_string("This node is a validator")?;
    let bg_validator_1 = validator_1.background();

    // 2. Copy the first genesis validator base-dir
    let validator_0_base_dir = test.get_base_dir(&Who::Validator(0));
    let validator_0_base_dir_copy =
        test.test_dir.path().join("validator-0-copy");
    fs_extra::dir::copy(
        validator_0_base_dir,
        &validator_0_base_dir_copy,
        &fs_extra::dir::CopyOptions {
            copy_inside: true,
            ..Default::default()
        },
    )
    .unwrap();

    // 3. Increment its ports and generate new node ID to avoid conflict

    // Same as in `genesis/e2e-tests-single-node.toml` for `validator-0`
    let net_address_0 = SocketAddr::from_str("127.0.0.1:27656").unwrap();
    let net_address_port_0 = net_address_0.port();

    let update_config = |ix: u8, mut config: Config| {
        let first_port = net_address_port_0 + 6 * (ix as u16 + 1);
<<<<<<< HEAD
        config.ledger.cometbft.p2p_address.set_port(first_port);
        config.ledger.cometbft.rpc_address.set_port(first_port + 1);
        config.ledger.shell.ledger_address.set_port(first_port + 2);
=======
        let p2p_addr =
            convert_tm_addr_to_socket_addr(&config.ledger.cometbft.p2p.laddr)
                .ip()
                .to_string();

        config.ledger.cometbft.p2p.laddr = TendermintAddress::from_str(
            &format!("{}:{}", p2p_addr, first_port),
        )
        .unwrap();
        let rpc_addr =
            convert_tm_addr_to_socket_addr(&config.ledger.cometbft.rpc.laddr)
                .ip()
                .to_string();
        config.ledger.cometbft.rpc.laddr = TendermintAddress::from_str(
            &format!("{}:{}", rpc_addr, first_port + 1),
        )
        .unwrap();
        let proxy_app_addr =
            convert_tm_addr_to_socket_addr(&config.ledger.cometbft.proxy_app)
                .ip()
                .to_string();
        config.ledger.cometbft.proxy_app = TendermintAddress::from_str(
            &format!("{}:{}", proxy_app_addr, first_port + 2),
        )
        .unwrap();
>>>>>>> abfe2090
        config
    };

    let validator_0_copy_config = update_config(
        2,
        Config::load(&validator_0_base_dir_copy, &test.net.chain_id, None),
    );
    validator_0_copy_config
        .write(&validator_0_base_dir_copy, &test.net.chain_id, true)
        .unwrap();

    // Generate a new node key
    use rand::prelude::ThreadRng;
    use rand::thread_rng;

    let mut rng: ThreadRng = thread_rng();
    let node_sk = ed25519::SigScheme::generate(&mut rng);
    let node_sk = key::common::SecretKey::Ed25519(node_sk);
    let tm_home_dir = validator_0_base_dir_copy
        .join(test.net.chain_id.as_str())
        .join("cometbft");
    let _node_pk =
        client::utils::write_tendermint_node_key(&tm_home_dir, node_sk);

    // 4. Run it to get it to double vote and sign block
    let loc = format!("{}:{}", std::file!(), std::line!());
    // This node will only connect to `validator_1`, so that nodes
    // `validator_0` and `validator_0_copy` should start double signing
    let mut validator_0_copy = setup::run_cmd(
        Bin::Node,
        args,
        Some(40),
        &test.working_dir,
        validator_0_base_dir_copy,
        loc,
    )?;
    validator_0_copy.exp_string("Namada ledger node started")?;
    validator_0_copy.exp_string("This node is a validator")?;
    wait_for_wasm_pre_compile(&mut validator_0_copy)?;
    let _bg_validator_0_copy = validator_0_copy.background();

    // 5. Submit a valid token transfer tx to validator 0
    let validator_one_rpc = get_actor_rpc(&test, &Who::Validator(0));
    let tx_args = [
        "transfer",
        "--source",
        BERTHA,
        "--target",
        ALBERT,
        "--token",
        NAM,
        "--amount",
        "10.1",
        "--gas-amount",
        "0",
        "--gas-limit",
        "0",
        "--gas-token",
        NAM,
        "--node",
        &validator_one_rpc,
    ];
    let _client = run!(test, Bin::Client, tx_args, Some(40))?;
    // We don't wait for tx result - sometimes the node may crash before while
    // it's being applied, because the slashed validator will stop voting and
    // rewards calculation then fails with `InsufficientVotes`.

    // 6. Wait for double signing evidence
    let mut validator_1 = bg_validator_1.foreground();
    validator_1.exp_string("Processing evidence")?;
    validator_1.exp_string("Slashing")?;

    Ok(())
}

/// In this test we:
/// 1. Run the ledger node
/// 2. For some transactions that need signature authorization:
///    2a. Generate a new key for an implicit account.
///    2b. Send some funds to the implicit account.
///    2c. Submit the tx with the implicit account as the source, that
///        requires that the account has revealed its PK. This should be done
///        by the client automatically.
///    2d. Submit same tx again, this time the client shouldn't reveal again.
#[test]
fn implicit_account_reveal_pk() -> Result<()> {
    let test = setup::network(|genesis| genesis, None)?;

    // 1. Run the ledger node
    let mut ledger =
        run_as!(test, Who::Validator(0), Bin::Node, &["ledger"], Some(40))?;

    wait_for_wasm_pre_compile(&mut ledger)?;
    let _bg_ledger = ledger.background();

    let validator_one_rpc = get_actor_rpc(&test, &Who::Validator(0));

    // 2. Some transactions that need signature authorization:
    let txs_args: Vec<Box<dyn Fn(&str) -> Vec<String>>> = vec![
        // A token transfer tx
        Box::new(|source| {
            [
                "transfer",
                "--source",
                source,
                "--target",
                ALBERT,
                "--token",
                NAM,
                "--amount",
                "10.1",
                "--node",
                &validator_one_rpc,
            ]
            .into_iter()
            .map(|x| x.to_owned())
            .collect()
        }),
        // A bond
        Box::new(|source| {
            vec![
                "bond",
                "--validator",
                "validator-0",
                "--source",
                source,
                "--amount",
                "10.1",
                "--node",
                &validator_one_rpc,
            ]
            .into_iter()
            .map(|x| x.to_owned())
            .collect()
        }),
        // Submit proposal
        Box::new(|source| {
            // Gen data for proposal tx
            let source = find_address(&test, source).unwrap();
            let valid_proposal_json_path = prepare_proposal_data(
                &test,
                source,
                ProposalType::Default(None),
            );
            vec![
                "init-proposal",
                "--data-path",
                valid_proposal_json_path.to_str().unwrap(),
                "--node",
                &validator_one_rpc,
            ]
            .into_iter()
            .map(|x| x.to_owned())
            .collect()
        }),
    ];

    for (ix, tx_args) in txs_args.into_iter().enumerate() {
        let key_alias = format!("key-{ix}");

        // 2a. Generate a new key for an implicit account.
        let mut cmd = run!(
            test,
            Bin::Wallet,
            &["key", "gen", "--alias", &key_alias, "--unsafe-dont-encrypt"],
            Some(20),
        )?;
        cmd.assert_success();

        // Apply the key_alias once the key is generated to obtain tx args
        let tx_args = tx_args(&key_alias);

        // 2b. Send some funds to the implicit account.
        let credit_args = [
            "transfer",
            "--source",
            BERTHA,
            "--target",
            &key_alias,
            "--token",
            NAM,
            "--amount",
            "1000",
            "--node",
            &validator_one_rpc,
        ];
        let mut client = run!(test, Bin::Client, credit_args, Some(40))?;
        client.assert_success();

        // 2c. Submit the tx with the implicit account as the source.
        let expected_reveal = "Submitting a tx to reveal the public key";
        let mut client = run!(test, Bin::Client, &tx_args, Some(40))?;
        client.exp_string(expected_reveal)?;
        client.assert_success();

        // 2d. Submit same tx again, this time the client shouldn't reveal
        // again.
        let mut client = run!(test, Bin::Client, tx_args, Some(40))?;
        let unread = client.exp_eof()?;
        assert!(!unread.contains(expected_reveal))
    }

    Ok(())
}

/// Prepare proposal data in the test's temp dir from the given source address.
/// This can be submitted with "init-proposal" command.
fn prepare_proposal_data(
    test: &setup::Test,
    source: Address,
    proposal_type: ProposalType,
) -> PathBuf {
    let valid_proposal_json = json!(
        {
            "content": {
                "title": "TheTitle",
                "authors": "test@test.com",
                "discussions-to": "www.github.com/anoma/aip/1",
                "created": "2022-03-10T08:54:37Z",
                "license": "MIT",
                "abstract": "Ut convallis eleifend orci vel venenatis. Duis vulputate metus in lacus sollicitudin vestibulum. Suspendisse vel velit ac est consectetur feugiat nec ac urna. Ut faucibus ex nec dictum fermentum. Morbi aliquet purus at sollicitudin ultrices. Quisque viverra varius cursus. Praesent sed mauris gravida, pharetra turpis non, gravida eros. Nullam sed ex justo. Ut at placerat ipsum, sit amet rhoncus libero. Sed blandit non purus non suscipit. Phasellus sed quam nec augue bibendum bibendum ut vitae urna. Sed odio diam, ornare nec sapien eget, congue viverra enim.",
                "motivation": "Ut convallis eleifend orci vel venenatis. Duis vulputate metus in lacus sollicitudin vestibulum. Suspendisse vel velit ac est consectetur feugiat nec ac urna. Ut faucibus ex nec dictum fermentum. Morbi aliquet purus at sollicitudin ultrices.",
                "details": "Ut convallis eleifend orci vel venenatis. Duis vulputate metus in lacus sollicitudin vestibulum. Suspendisse vel velit ac est consectetur feugiat nec ac urna. Ut faucibus ex nec dictum fermentum. Morbi aliquet purus at sollicitudin ultrices. Quisque viverra varius cursus. Praesent sed mauris gravida, pharetra turpis non, gravida eros.",
                "requires": "2"
            },
            "author": source,
            "voting_start_epoch": 12_u64,
            "voting_end_epoch": 24_u64,
            "grace_epoch": 30_u64,
            "type": proposal_type
        }
    );
    let valid_proposal_json_path =
        test.test_dir.path().join("valid_proposal.json");
    generate_proposal_json_file(
        valid_proposal_json_path.as_path(),
        &valid_proposal_json,
    );
    valid_proposal_json_path
}

/// Convert epoch `min_duration` in seconds to `epochs_per_year` genesis
/// parameter.
fn epochs_per_year_from_min_duration(min_duration: u64) -> u64 {
    60 * 60 * 24 * 365 / min_duration
}<|MERGE_RESOLUTION|>--- conflicted
+++ resolved
@@ -3962,11 +3962,6 @@
     // `join-network` use the defaults
     let update_config = |ix: u8, mut config: Config| {
         let first_port = net_address_port_0 + 6 * (ix as u16 + 1);
-<<<<<<< HEAD
-        config.ledger.cometbft.p2p_address.set_port(first_port);
-        config.ledger.cometbft.rpc_address.set_port(first_port + 1);
-        config.ledger.shell.ledger_address.set_port(first_port + 2);
-=======
         let p2p_addr =
             convert_tm_addr_to_socket_addr(&config.ledger.cometbft.p2p.laddr)
                 .ip()
@@ -3992,7 +3987,6 @@
             &format!("{}:{}", proxy_app_addr, first_port + 2),
         )
         .unwrap();
->>>>>>> abfe2090
         config
     };
 
@@ -4175,11 +4169,6 @@
 
     let update_config = |ix: u8, mut config: Config| {
         let first_port = net_address_port_0 + 6 * (ix as u16 + 1);
-<<<<<<< HEAD
-        config.ledger.cometbft.p2p_address.set_port(first_port);
-        config.ledger.cometbft.rpc_address.set_port(first_port + 1);
-        config.ledger.shell.ledger_address.set_port(first_port + 2);
-=======
         let p2p_addr =
             convert_tm_addr_to_socket_addr(&config.ledger.cometbft.p2p.laddr)
                 .ip()
@@ -4205,7 +4194,6 @@
             &format!("{}:{}", proxy_app_addr, first_port + 2),
         )
         .unwrap();
->>>>>>> abfe2090
         config
     };
 
