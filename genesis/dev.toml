--- conflicted
+++ resolved
@@ -1,29 +1,42 @@
-# Developer network
-genesis_time = "2021-12-20T15:00:00.00Z"
+# Example genesis with dev settings.
+genesis_time = "2021-09-30:10:00.00Z"
 native_token = "NAM"
+
+# A genesis validator with alias "validator".
+[validator.validator]
+# Validator's public key for consensus.
+consensus_public_key = "5e704c4e46265e1ccc87505149f79b9d2e414d01a4e3806dfc65f0a73901c1d0"
+# Public key of the validator's Namada account.
+account_public_key = "5e704c4e46265e1ccc87505149f79b9d2e414d01a4e3806dfc65f0a73901c1d0"
+# Address of the validator.
+address = "a1qq5qqqqqgfqnsd6pxse5zdj9g5crzsf5x4zyzv6yxerr2d2rxpryzwp5g5m5zvfjxv6ygsekjmraj0"
+# Validator's token balance at genesis.
+tokens = 200000
+# Amount of the validator's genesis token balance which is not staked.
+non_staked_balance = 100000
+# VP for the validator account
+validator_vp = "vp_validator"
+# Commission rate for rewards
+commission_rate = "0.05"
+# Maximum change per epoch in the commission rate
+max_commission_rate_change = "0.01"
+# Public IP:port address
+net_address = "127.0.0.1:26656"
 
 # Some tokens present at genesis.
 
 [token.NAM]
 address = "atest1v4ehgw36x3prswzxggunzv6pxqmnvdj9xvcyzvpsggeyvs3cg9qnywf589qnwvfsg5erg3fkl09rg5"
-denom = 6
+denom = 8
 vp = "vp_token"
 [token.NAM.balances]
-Albert = "1000000"
-"Albert.public_key" = "100"
+# In token balances, we can use:
+# 1. An address any account
+a1qyqzsqqqqqcyvvf5xcu5vd6rg4z5233hg9pn23pjgdryzdjy8pz52wzxxscnvvjxx3rryvzz8y5p6mtz = 1000000
+atest1v4ehgw36x3qng3jzggu5yvpsxgcngv2xgguy2dpkgvu5x33kx3pr2w2zgep5xwfkxscrxs2pj8075p = 1000000
+atest1v4ehgw36xvcyyvejgvenxs34g3zygv3jxqunjd6rxyeyys3sxy6rwvfkx4qnj33hg9qnvse4lsfctw = 1000000
+# 2. An alias of any account
 Bertha = "1000000"
-<<<<<<< HEAD
-"Bertha.public_key" = "2000"
-Christel = "1000000"
-"Christel.public_key" = "100"
-Daewon = "1000000"
-Ester = "1000000"
-[token.NAM.parameters]
-max_reward_rate = "0.1"
-kd_gain_nom = "0.1"
-kp_gain_nom = "0.1"
-locked_ratio_target_key = "0.6667"
-=======
 # 3. A public key of a validator or an established account from which the
 #    address of the implicit account is derived)
 "bertha.public_key" = 100
@@ -33,116 +46,43 @@
 kd_gain_nom = 0.1
 kp_gain_nom = 0.1
 locked_ratio_target_key = 0.6667
->>>>>>> 0e93a372
 
 [token.BTC]
 address = "atest1v4ehgw36xdzryve5gsc52veeg5cnsv2yx5eygvp38qcrvd29xy6rys6p8yc5xvp4xfpy2v694wgwcp"
 denom = 8
 vp = "vp_token"
 [token.BTC.balances]
-<<<<<<< HEAD
-Albert = "1000000"
-Bertha = "1000000"
-Christel = "1000000"
-Daewon = "1000000"
-Ester = "1000000"
+atest1v4ehgw368ycryv2z8qcnxv3cxgmrgvjpxs6yg333gym5vv2zxepnj334g4rryvj9xucrgve4x3xvr4 = 1000000
+atest1v4ehgw36x3qng3jzggu5yvpsxgcngv2xgguy2dpkgvu5x33kx3pr2w2zgep5xwfkxscrxs2pj8075p = 1000000
+atest1v4ehgw36xvcyyvejgvenxs34g3zygv3jxqunjd6rxyeyys3sxy6rwvfkx4qnj33hg9qnvse4lsfctw = 1000000
+a1qyqzsqqqqqcyvvf5xcu5vd6rg4z5233hg9pn23pjgdryzdjy8pz52wzxxscnvvjxx3rryvzz8y5p6mtz = 1000000
 [token.BTC.parameters]
-max_reward_rate = "0.1"
-kd_gain_nom = "0.1"
-kp_gain_nom = "0.1"
-locked_ratio_target_key = "0.6667"
-=======
-atest1v4ehgw368ycryv2z8qcnxv3cxgmrgvjpxs6yg333gym5vv2zxepnj334g4rryvj9xucrgve4x3xvr4 = 1000000
-atest1v4ehgw36x3qng3jzggu5yvpsxgcngv2xgguy2dpkgvu5x33kx3pr2w2zgep5xwfkxscrxs2pj8075p = 1000000
-atest1v4ehgw36xvcyyvejgvenxs34g3zygv3jxqunjd6rxyeyys3sxy6rwvfkx4qnj33hg9qnvse4lsfctw = 1000000
-a1qyqzsqqqqqcyvvf5xcu5vd6rg4z5233hg9pn23pjgdryzdjy8pz52wzxxscnvvjxx3rryvzz8y5p6mtz = 1000000
-[token.BTC.parameters]
-max_reward_rate = 0.1
-kd_gain_nom = 0.1
-kp_gain_nom = 0.1
-locked_ratio_target_key = 0.6667
-
->>>>>>> 0e93a372
+max_reward_rate = 0.1
+kd_gain_nom = 0.1
+kp_gain_nom = 0.1
+locked_ratio_target_key = 0.6667
+
 
 [token.ETH]
 address = "atest1v4ehgw36xqmr2d3nx3ryvd2xxgmrq33j8qcns33sxezrgv6zxdzrydjrxveygd2yxumrsdpsf9jc2p"
 denom = 18
 vp = "vp_token"
 [token.ETH.balances]
-<<<<<<< HEAD
-Albert = "1000000"
-Bertha = "1000000"
-Christel = "1000000"
-Daewon = "1000000"
-Ester = "1000000"
+atest1v4ehgw368ycryv2z8qcnxv3cxgmrgvjpxs6yg333gym5vv2zxepnj334g4rryvj9xucrgve4x3xvr4 = 1000000
+atest1v4ehgw36x3qng3jzggu5yvpsxgcngv2xgguy2dpkgvu5x33kx3pr2w2zgep5xwfkxscrxs2pj8075p = 1000000
+atest1v4ehgw36xvcyyvejgvenxs34g3zygv3jxqunjd6rxyeyys3sxy6rwvfkx4qnj33hg9qnvse4lsfctw = 1000000
+a1qyqzsqqqqqcyvvf5xcu5vd6rg4z5233hg9pn23pjgdryzdjy8pz52wzxxscnvvjxx3rryvzz8y5p6mtz = 1000000
 [token.ETH.parameters]
-max_reward_rate = "0.1"
-kd_gain_nom = "0.1"
-kp_gain_nom = "0.1"
-locked_ratio_target_key = "0.6667"
-=======
-atest1v4ehgw368ycryv2z8qcnxv3cxgmrgvjpxs6yg333gym5vv2zxepnj334g4rryvj9xucrgve4x3xvr4 = 1000000
-atest1v4ehgw36x3qng3jzggu5yvpsxgcngv2xgguy2dpkgvu5x33kx3pr2w2zgep5xwfkxscrxs2pj8075p = 1000000
-atest1v4ehgw36xvcyyvejgvenxs34g3zygv3jxqunjd6rxyeyys3sxy6rwvfkx4qnj33hg9qnvse4lsfctw = 1000000
-a1qyqzsqqqqqcyvvf5xcu5vd6rg4z5233hg9pn23pjgdryzdjy8pz52wzxxscnvvjxx3rryvzz8y5p6mtz = 1000000
-[token.ETH.parameters]
-max_reward_rate = 0.1
-kd_gain_nom = 0.1
-kp_gain_nom = 0.1
-locked_ratio_target_key = 0.6667
->>>>>>> 0e93a372
+max_reward_rate = 0.1
+kd_gain_nom = 0.1
+kp_gain_nom = 0.1
+locked_ratio_target_key = 0.6667
 
 [token.DOT]
 address = "atest1v4ehgw36gg6nvs2zgfpyxsfjgc65yv6pxy6nwwfsxgungdzrggeyzv35gveyxsjyxymyz335hur2jn"
 denom = 10
 vp = "vp_token"
 [token.DOT.balances]
-<<<<<<< HEAD
-Albert = "1000000"
-Bertha = "1000000"
-Christel = "1000000"
-Daewon = "1000000"
-Ester = "1000000"
-[token.DOT.parameters]
-max_reward_rate = "0.1"
-kd_gain_nom = "0.1"
-kp_gain_nom = "0.1"
-locked_ratio_target_key = "0.6667"
-
-[token.Schnitzel]
-address = "atest1v4ehgw36xue5xvf5xvuyzvpjx5un2v3k8qeyvd3cxdqns32p89rrxd6xx9zngvpegccnzs699rdnnt"
-denom = 6
-vp = "vp_token"
-[token.Schnitzel.balances]
-Albert = "1000000"
-Bertha = "1000000"
-Christel = "1000000"
-Daewon = "1000000"
-Ester = "1000000"
-[token.Schnitzel.parameters]
-max_reward_rate = "0.1"
-kd_gain_nom = "0.1"
-kp_gain_nom = "0.1"
-locked_ratio_target_key = "0.6667"
-
-[token.Apfel]
-address = "atest1v4ehgw36gfryydj9g3p5zv3kg9znyd358ycnzsfcggc5gvecgc6ygs2rxv6ry3zpg4zrwdfeumqcz9"
-denom = 6
-vp = "vp_token"
-[token.Apfel.balances]
-Albert = "1000000"
-Bertha = "1000000"
-Christel = "1000000"
-Daewon = "1000000"
-Ester = "1000000"
-[token.Apfel.parameters]
-max_reward_rate = "0.1"
-kd_gain_nom = "0.1"
-kp_gain_nom = "0.1"
-locked_ratio_target_key = "0.6667"
-
-[token.Kartoffel]
-=======
 atest1v4ehgw368ycryv2z8qcnxv3cxgmrgvjpxs6yg333gym5vv2zxepnj334g4rryvj9xucrgve4x3xvr4 = 1000000
 atest1v4ehgw36x3qng3jzggu5yvpsxgcngv2xgguy2dpkgvu5x33kx3pr2w2zgep5xwfkxscrxs2pj8075p = 1000000
 atest1v4ehgw36xvcyyvejgvenxs34g3zygv3jxqunjd6rxyeyys3sxy6rwvfkx4qnj33hg9qnvse4lsfctw = 1000000
@@ -184,26 +124,10 @@
 locked_ratio_target_key = 0.6667
 
 [token.kartoffel]
->>>>>>> 0e93a372
 address = "atest1v4ehgw36gep5ysecxq6nyv3jg3zygv3e89qn2vp48pryxsf4xpznvve5gvmy23fs89pryvf5a6ht90"
+denom = 6
 public_key = ""
-denom = 6
-vp = "vp_token"
-<<<<<<< HEAD
-[token.Kartoffel.balances]
-Albert = "1000000"
-Bertha = "1000000"
-Christel = "1000000"
-Daewon = "1000000"
-Ester = "1000000"
-[token.Kartoffel.parameters]
-max_reward_rate = "0.1"
-kd_gain_nom = "0.1"
-kp_gain_nom = "0.1"
-locked_ratio_target_key = "0.6667"
-
-[established.Albert]
-=======
+vp = "vp_token"
 [token.kartoffel.balances]
 atest1v4ehgw368ycryv2z8qcnxv3cxgmrgvjpxs6yg333gym5vv2zxepnj334g4rryvj9xucrgve4x3xvr4 = 1000000
 atest1v4ehgw36x3qng3jzggu5yvpsxgcngv2xgguy2dpkgvu5x33kx3pr2w2zgep5xwfkxscrxs2pj8075p = 1000000
@@ -219,85 +143,59 @@
 [established.albert]
 address = "atest1v4ehgw368ycryv2z8qcnxv3cxgmrgvjpxs6yg333gym5vv2zxepnj334g4rryvj9xucrgve4x3xvr4"
 public_key = "a57281e1dd9fd39ec3e8a162a1643ca7c836c0f2dae3bef1412a3a61a2fde1a7"
->>>>>>> 0e93a372
 vp = "vp_user"
 
-[established.Bertha]
+[established.bertha]
+address = "atest1v4ehgw36xvcyyvejgvenxs34g3zygv3jxqunjd6rxyeyys3sxy6rwvfkx4qnj33hg9qnvse4lsfctw"
+public_key = "572512a95b190d615b1987f7072572a64951ad50f4f97ef9dbb83545c46ae600"
 vp = "vp_user"
 
-[established.Christel]
+[established.christel]
+address = "atest1v4ehgw36x3qng3jzggu5yvpsxgcngv2xgguy2dpkgvu5x33kx3pr2w2zgep5xwfkxscrxs2pj8075p"
+public_key = "d06f8d4f897f329a50fd23ba5d2503bbe22fab2f14d5f625e07a65f617eb2778"
 vp = "vp_user"
 
-[established.masp]
-address = "atest1v4ehgw36xaryysfsx5unvve4g5my2vjz89p52sjxxgenzd348yuyyv3hg3pnjs35g5unvde4ca36y5"
-vp = "vp_masp"
-
-[implicit.Daewon]
-
-[implicit.Ester]
+# An implicit account present at genesis.
+
+# Daewon (a1qyqzsqqqqqcyvvf5xcu5vd6rg4z5233hg9pn23pjgdryzdjy8pz52wzxxscnvvjxx3rryvzz8y5p6mtz)
+[implicit.daewon]
+public_key = "2b5b8fda66fb6fc4ef0d86f84b21f250034077effc459fc2403a77a35aa95e3f"
 
 # Wasm VP definitions
 
-# Wasm VP definitions
-
-# Implicit VP
-[wasm.vp_implicit]
-filename = "vp_implicit.wasm"
-
-# Default user VP in established accounts
+# Default user VP
 [wasm.vp_user]
+# filename (relative to wasm path used by the node)
 filename = "vp_user.wasm"
+# SHA-256 hash of the wasm file
+sha256 = "dc7b97f0448f2369bd2401c3c1d8898f53cac8c464a8c1b1f7f81415a658625d"
 
 # Default validator VP
 [wasm.vp_validator]
 # filename (relative to wasm path used by the node)
 filename = "vp_validator.wasm"
 
-# MASP VP
-[wasm.vp_masp]
-filename = "vp_masp.wasm"
+# Token VP
+[wasm.vp_token]
+filename = "vp_token.wasm"
+sha256 = "e428a11f570d21dd3c871f5d35de6fe18098eb8ee0456b3e11a72ccdd8685cd0"
 
 # General protocol parameters.
 [parameters]
 # Minimum number of blocks in an epoch.
-min_num_of_blocks = 4
+min_num_of_blocks = 10
 # Maximum expected time per block (in seconds).
 max_expected_time_per_block = 30
+# Expected epochs per year (also sets the minimum duration of an epoch in seconds)
+epochs_per_year = 525_600
 # Max payload size, in bytes, for a tx batch proposal.
 max_proposal_bytes = 22020096
-<<<<<<< HEAD
-# Max amount of gas per block
-max_block_gas = 20000000
-# Fee unshielding gas limit
-fee_unshielding_gas_limit = 20000
-# Fee unshielding descriptions limit
-fee_unshielding_descriptions_limit = 15
-# vp whitelist
-vp_whitelist = []
-# tx whitelist
-tx_whitelist = []
-# Implicit VP WASM name
-implicit_vp = "vp_implicit"
-# Expected number of epochs per year (also sets the min duration of an epoch in seconds)
-epochs_per_year = 105_120 # 5 minute epochs
-# The P gain factor in the Proof of Stake rewards controller
-pos_gain_p = "0.1"
-# The D gain factor in the Proof of Stake rewards controller
-pos_gain_d = "0.1"
-# The maximum number of signatures allowed per transaction
-max_signatures_per_transaction = 15
-
-[parameters.gas_cost]
-"atest1v4ehgw36x3prswzxggunzv6pxqmnvdj9xvcyzvpsggeyvs3cg9qnywf589qnwvfsg5erg3fkl09rg5" = "0.000001"
-
-=======
 implicit_vp = "vp_implicit"
 # Expected number of epochs per year (also sets the min duration of an epoch in seconds)
 # The P gain factor in the Proof of Stake rewards controller
 pos_gain_p = 0.1
 # The D gain factor in the Proof of Stake rewards controller
 pos_gain_d = 0.1
->>>>>>> 0e93a372
 # Proof of stake parameters.
 [pos_params]
 # Maximum number of consensus validators.
@@ -307,9 +205,9 @@
 pipeline_len = 2
 # Unbonding length (in epochs). Validators may have their stake slashed
 # for a fault in epoch 'n' up through epoch 'n + unbonding_len'.
-unbonding_len = 3
+unbonding_len = 21
 # Votes per fundamental staking token (namnam)
-tm_votes_per_token = "0.1"
+tm_votes_per_token = "1"
 # Reward for proposing a block.
 block_proposer_reward = "0.125"
 # Reward for voting on a block.
@@ -327,29 +225,18 @@
 # Number of epochs above and below (separately) the current epoch to
 # consider when doing cubic slashing
 cubic_slashing_window_length = 1
-# The minimum amount of bonded tokens that a validator needs to be in
-# either the `consensus` or `below_capacity` validator sets
-validator_stake_threshold = "1"
 
 # Governance parameters.
 [gov_params]
-# minimum amount of nam token to lock
+# minimum amount of NAM token to lock
 min_proposal_fund = 500
 # proposal code size in bytes
-max_proposal_code_size = 500000
-# min proposal voting period length in epochs
-min_proposal_voting_period = 3
+max_proposal_code_size = 300000
+# min proposal period length in epochs
+min_proposal_period = 3
 # max proposal period length in epochs
 max_proposal_period = 27
 # maximum number of characters in the proposal content
-max_proposal_content_size = 10000
+max_proposal_content_size = 5000
 # minimum epochs between end and grace epoch
-min_proposal_grace_epochs = 6
-
-[pgf_params]
-# list of steward address at genezis
-stewards = []
-# inflation rate for pgf fundings
-pgf_inflation_rate = "0.1"
-# inflation rate for pgf stewards
-stewards_inflation_rate = "0.01"+min_proposal_grace_epochs = 6