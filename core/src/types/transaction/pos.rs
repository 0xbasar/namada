--- conflicted
+++ resolved
@@ -4,12 +4,9 @@
 use serde::{Deserialize, Serialize};
 
 use crate::types::address::Address;
-<<<<<<< HEAD
+use crate::types::dec::Dec;
 use crate::types::hash::Hash;
-use crate::types::key::common;
-=======
-use crate::types::dec::Dec;
->>>>>>> f61b635f
+use crate::types::key::{common, secp256k1};
 use crate::types::token;
 
 /// A tx data type to initialize a new validator account.
@@ -28,19 +25,24 @@
     /// for signature verification of transactions for the newly created
     /// account.
     pub account_keys: Vec<common::PublicKey>,
+    /// The minimum number of signatures needed
+    pub threshold: u8,
     /// A key to be used for signing blocks and votes on blocks.
     pub consensus_key: common::PublicKey,
-    /// The threshold for signature verification
-    pub threshold: u8,
+    /// An Eth bridge governance public key
+    pub eth_cold_key: secp256k1::PublicKey,
+    /// An Eth bridge hot signing public key used for validator set updates and
+    /// cross-chain transactions
+    pub eth_hot_key: secp256k1::PublicKey,
     /// Public key used to sign protocol transactions
     pub protocol_key: common::PublicKey,
     /// Serialization of the public session key used in the DKG
     pub dkg_key: crate::types::key::dkg_session_keys::DkgPublicKey,
     /// The initial commission rate charged for delegation rewards
-    pub commission_rate: Decimal,
+    pub commission_rate: Dec,
     /// The maximum change allowed per epoch to the commission rate. This is
     /// immutable once set here.
-    pub max_commission_rate_change: Decimal,
+    pub max_commission_rate_change: Dec,
     /// The VP code for validator account
     pub validator_vp_code_hash: Hash,
 }
