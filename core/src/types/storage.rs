--- conflicted
+++ resolved
@@ -970,11 +970,7 @@
         (start_ix..end_ix).map(Epoch::from)
     }
 
-<<<<<<< HEAD
-    /// TODO
-=======
     /// Iterate a range of epochs, inclusive of the start and end.
->>>>>>> fdeaf23f
     pub fn iter_bounds_inclusive(
         start: Self,
         end: Self,
