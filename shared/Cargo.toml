--- conflicted
+++ resolved
@@ -125,15 +125,9 @@
 sha2 = "0.9.3"
 # We switch off "blake2b" because it cannot be compiled to wasm
 tempfile = {version = "3.2.0", optional = true}
-<<<<<<< HEAD
-tendermint-abcipp = {package = "tendermint", git = "https://github.com/heliaxdev/tendermint-rs", rev = "4db3c5ea09fae4057008d22bf9e96bf541b55b35", optional = true}
-tendermint-rpc-abcipp = {package = "tendermint-rpc", git = "https://github.com/heliaxdev/tendermint-rs", rev = "4db3c5ea09fae4057008d22bf9e96bf541b55b35", features = ["http-client"], optional = true}
-tendermint-proto-abcipp = {package = "tendermint-proto", git = "https://github.com/heliaxdev/tendermint-rs", rev = "4db3c5ea09fae4057008d22bf9e96bf541b55b35", optional = true}
-=======
 tendermint-abcipp = {package = "tendermint", git = "https://github.com/heliaxdev/tendermint-rs", rev = "02b256829e80f8cfecf3fa0d625c2a76c79cd043", optional = true}
 tendermint-rpc-abcipp = {package = "tendermint-rpc", git = "https://github.com/heliaxdev/tendermint-rs", rev = "02b256829e80f8cfecf3fa0d625c2a76c79cd043", features = ["http-client"], optional = true}
 tendermint-proto-abcipp = {package = "tendermint-proto", git = "https://github.com/heliaxdev/tendermint-rs", rev = "02b256829e80f8cfecf3fa0d625c2a76c79cd043", optional = true}
->>>>>>> 0364dc4e
 tendermint = {version = "0.23.6", optional = true}
 tendermint-rpc = {version = "0.23.6", default-features = false, features = ["trait-client"], optional = true}
 tendermint-proto = {version = "0.23.6", optional = true}
