//! Bridge pool SDK functionality.

use std::cmp::Ordering;
use std::collections::HashMap;
use std::sync::Arc;

use borsh::BorshSerialize;
use ethbridge_bridge_contract::Bridge;
use ethers::providers::Middleware;
use namada_core::ledger::eth_bridge::ADDRESS as BRIDGE_ADDRESS;
use namada_core::types::key::common;
use owo_colors::OwoColorize;
use serde::{Deserialize, Serialize};

use super::{block_on_eth_sync, eth_sync_or_exit, BlockOnEthSync};
use crate::eth_bridge::ethers::abi::AbiDecode;
use crate::eth_bridge::structs::RelayProof;
use crate::ledger::args;
use crate::ledger::queries::{Client, RPC};
use crate::ledger::rpc::validate_amount;
use crate::ledger::signing::TxSigningKey;
use crate::ledger::tx::{prepare_tx, Error};
use crate::ledger::wallet::{Wallet, WalletUtils};
use crate::proto::{Code, Data, Tx};
use crate::types::address::Address;
use crate::types::control_flow::time::{Duration, Instant};
use crate::types::control_flow::{
    self, install_shutdown_signal, Halt, TryHalt,
};
use crate::types::eth_abi::Encode;
use crate::types::eth_bridge_pool::{
    GasFee, PendingTransfer, TransferToEthereum,
};
use crate::types::keccak::KeccakHash;
use crate::types::token::{Amount, DenominatedAmount};
use crate::types::transaction::TxType;
use crate::types::voting_power::FractionalVotingPower;

/// Craft a transaction that adds a transfer to the Ethereum bridge pool.
pub async fn build_bridge_pool_tx<
    C: crate::ledger::queries::Client + Sync,
    U: WalletUtils,
    IO: Io,
>(
    client: &C,
    wallet: &mut Wallet<U>,
    args: args::EthereumBridgePool,
) -> Result<(Tx, Option<Address>, common::PublicKey), Error> {
    let args::EthereumBridgePool {
        ref tx,
        asset,
        recipient,
        sender,
        amount,
        gas_amount,
        gas_payer,
        code_path: wasm_code,
    } = args;
<<<<<<< HEAD

    let sub_prefix = Some(wrapped_erc20s::sub_prefix(&asset));
    let DenominatedAmount { amount, .. } = validate_amount::<_, IO>(
        client,
        amount,
        &BRIDGE_ADDRESS,
        &sub_prefix,
        tx.force,
    )
    .await
    .expect("Failed to validate amount");
=======
    let DenominatedAmount { amount, .. } =
        validate_amount(client, amount, &BRIDGE_ADDRESS, tx.force)
            .await
            .expect("Failed to validate amount");
>>>>>>> b6714b5e
    let transfer = PendingTransfer {
        transfer: TransferToEthereum {
            asset,
            recipient,
            sender,
            amount,
        },
        gas_fee: GasFee {
            amount: gas_amount,
            payer: gas_payer,
        },
    };

    let mut transfer_tx = Tx::new(TxType::Raw);
    transfer_tx.header.chain_id = tx.chain_id.clone().unwrap();
    transfer_tx.header.expiration = tx.expiration;
    transfer_tx.set_data(Data::new(
        transfer
            .try_to_vec()
            .expect("Serializing tx should not fail"),
    ));
    // TODO: change the wasm code to a hash
    transfer_tx.set_code(Code::new(wasm_code));

    prepare_tx::<C, U, IO>(
        client,
        wallet,
        tx,
        transfer_tx,
        TxSigningKey::None,
        #[cfg(not(feature = "mainnet"))]
        false,
    )
    .await
}

/// A json serializable representation of the Ethereum
/// bridge pool.
#[derive(Serialize, Deserialize)]
struct BridgePoolResponse {
    bridge_pool_contents: HashMap<String, PendingTransfer>,
}

/// Query the contents of the Ethereum bridge pool.
/// Prints out a json payload.
pub async fn query_bridge_pool<C, IO: Io>(client: &C)
where
    C: Client + Sync,
{
    let response: Vec<PendingTransfer> = RPC
        .shell()
        .eth_bridge()
        .read_ethereum_bridge_pool(client)
        .await
        .unwrap();
    let pool_contents: HashMap<String, PendingTransfer> = response
        .into_iter()
        .map(|transfer| (transfer.keccak256().to_string(), transfer))
        .collect();
    if pool_contents.is_empty() {
        display_line!(IO, "Bridge pool is empty.");
        return;
    }
    let contents = BridgePoolResponse {
        bridge_pool_contents: pool_contents,
    };
    display_line!(IO, "{}", serde_json::to_string_pretty(&contents).unwrap());
}

/// Query the contents of the Ethereum bridge pool that
/// is covered by the latest signed root.
/// Prints out a json payload.
pub async fn query_signed_bridge_pool<C, IO: Io>(
    client: &C,
) -> Halt<HashMap<String, PendingTransfer>>
where
    C: Client + Sync,
{
    let response: Vec<PendingTransfer> = RPC
        .shell()
        .eth_bridge()
        .read_signed_ethereum_bridge_pool(client)
        .await
        .unwrap();
    let pool_contents: HashMap<String, PendingTransfer> = response
        .into_iter()
        .map(|transfer| (transfer.keccak256().to_string(), transfer))
        .collect();
    if pool_contents.is_empty() {
        display_line!(IO, "Bridge pool is empty.");
        return control_flow::halt();
    }
    let contents = BridgePoolResponse {
        bridge_pool_contents: pool_contents.clone(),
    };
    display_line!(IO, "{}", serde_json::to_string_pretty(&contents).unwrap());
    control_flow::proceed(pool_contents)
}

/// Iterates over all ethereum events
/// and returns the amount of voting power
/// backing each `TransferToEthereum` event.
///
/// Prints a json payload.
pub async fn query_relay_progress<C, IO: Io>(client: &C)
where
    C: Client + Sync,
{
    let resp = RPC
        .shell()
        .eth_bridge()
        .transfer_to_ethereum_progress(client)
        .await
        .unwrap();
    display_line!(IO, "{}", serde_json::to_string_pretty(&resp).unwrap());
}

/// Internal methdod to construct a proof that a set of transfers are in the
/// bridge pool.
async fn construct_bridge_pool_proof<C, IO: Io>(
    client: &C,
    transfers: &[KeccakHash],
    relayer: Address,
) -> Halt<Vec<u8>>
where
    C: Client + Sync,
{
    let in_progress = RPC
        .shell()
        .eth_bridge()
        .transfer_to_ethereum_progress(client)
        .await
        .unwrap();

    let warnings: Vec<_> = in_progress
        .into_iter()
        .filter_map(|(ref transfer, voting_power)| {
            if voting_power > FractionalVotingPower::ONE_THIRD {
                let hash = PendingTransfer::from(transfer).keccak256();
                transfers.contains(&hash).then_some(hash)
            } else {
                None
            }
        })
        .collect();

    if !warnings.is_empty() {
        let warning = "Warning".on_yellow();
        let warning = warning.bold();
        let warning = warning.blink();
        display_line!(
            IO,
            "{warning}: The following hashes correspond to transfers that \
             have surpassed the security threshold in Namada, therefore have \
             likely been relayed to Ethereum, but do not yet have a quorum of \
             validator signatures behind them in Namada; thus they are still \
             in the Bridge pool:\n{warnings:?}",
        );
        display!(IO, "\nDo you wish to proceed? (y/n): ");
        IO::flush();
        loop {
            let resp = IO::read().try_halt(|e| {
                display_line!(
                    IO,
                    "Encountered error reading from STDIN: {e:?}"
                );
            })?;
            match resp.trim() {
                "y" => break,
                "n" => return control_flow::halt(),
                _ => {
                    display!(IO, "Expected 'y' or 'n'. Please try again: ");
                    IO::flush();
                }
            }
        }
    }

    let data = (transfers, relayer).try_to_vec().unwrap();
    let response = RPC
        .shell()
        .eth_bridge()
        .generate_bridge_pool_proof(client, Some(data), None, false)
        .await;

    response.map(|response| response.data).try_halt(|e| {
        display_line!(IO, "Encountered error constructing proof:\n{:?}", e);
    })
}

/// A response from construction a bridge pool proof.
#[derive(Serialize)]
struct BridgePoolProofResponse {
    hashes: Vec<KeccakHash>,
    relayer_address: Address,
    total_fees: Amount,
    abi_encoded_proof: Vec<u8>,
}

/// Construct a merkle proof of a batch of transfers in
/// the bridge pool and return it to the user (as opposed
/// to relaying it to ethereum).
pub async fn construct_proof<C, IO: Io>(
    client: &C,
    args: args::BridgePoolProof,
) -> Halt<()>
where
    C: Client + Sync,
{
    let bp_proof_bytes = construct_bridge_pool_proof::<_, IO>(
        client,
        &args.transfers,
        args.relayer.clone(),
    )
    .await?;
    let bp_proof: RelayProof =
        AbiDecode::decode(&bp_proof_bytes).try_halt(|error| {
            display_line!(
                IO,
                "Unable to decode the generated proof: {:?}",
                error
            );
        })?;
    let resp = BridgePoolProofResponse {
        hashes: args.transfers,
        relayer_address: args.relayer,
        total_fees: bp_proof
            .transfers
            .iter()
            .map(|t| t.fee.as_u64())
            .sum::<u64>()
            .into(),
        abi_encoded_proof: bp_proof_bytes,
    };
    display_line!(IO, "{}", serde_json::to_string(&resp).unwrap());
    control_flow::proceed(())
}

/// Relay a validator set update, signed off for a given epoch.
pub async fn relay_bridge_pool_proof<C, E, IO: Io>(
    eth_client: Arc<E>,
    nam_client: &C,
    args: args::RelayBridgePoolProof,
) -> Halt<()>
where
    C: Client + Sync,
    E: Middleware,
    E::Error: std::fmt::Debug + std::fmt::Display,
{
    let _signal_receiver = args.safe_mode.then(install_shutdown_signal);

    if args.sync {
        block_on_eth_sync::<_, IO>(
            &*eth_client,
            BlockOnEthSync {
                deadline: Instant::now() + Duration::from_secs(60),
                delta_sleep: Duration::from_secs(1),
            },
        )
        .await?;
    } else {
        eth_sync_or_exit::<_, IO>(&*eth_client).await?;
    }

    let bp_proof = construct_bridge_pool_proof::<_, IO>(
        nam_client,
        &args.transfers,
        args.relayer,
    )
    .await?;
    let bridge = match RPC
        .shell()
        .eth_bridge()
        .read_bridge_contract(nam_client)
        .await
    {
        Ok(address) => Bridge::new(address.address, eth_client),
        Err(err_msg) => {
            let error = "Error".on_red();
            let error = error.bold();
            let error = error.blink();
            display_line!(
                IO,
                "{error}: Failed to retrieve the Ethereum Bridge smart \
                 contract address from storage with \
                 reason:\n{err_msg}\n\nPerhaps the Ethereum bridge is not \
                 active.",
            );
            return control_flow::halt();
        }
    };

    let bp_proof: RelayProof =
        AbiDecode::decode(&bp_proof).try_halt(|error| {
            display_line!(
                IO,
                "Unable to decode the generated proof: {:?}",
                error
            );
        })?;

    // NOTE: this operation costs no gas on Ethereum
    let contract_nonce =
        bridge.transfer_to_erc_20_nonce().call().await.unwrap();

    match bp_proof.batch_nonce.cmp(&contract_nonce) {
        Ordering::Equal => {}
        Ordering::Less => {
            let error = "Error".on_red();
            let error = error.bold();
            let error = error.blink();
            display_line!(
                IO,
                "{error}: The Bridge pool nonce in the smart contract is \
                 {contract_nonce}, while the nonce in Namada is still {}. A \
                 relay of the former one has already happened, but a proof \
                 has yet to be crafted in Namada.",
                bp_proof.batch_nonce
            );
            return control_flow::halt();
        }
        Ordering::Greater => {
            let error = "Error".on_red();
            let error = error.bold();
            let error = error.blink();
            display_line!(
                IO,
                "{error}: The Bridge pool nonce in the smart contract is \
                 {contract_nonce}, while the nonce in Namada is still {}. \
                 Somehow, Namada's nonce is ahead of the contract's nonce!",
                bp_proof.batch_nonce
            );
            return control_flow::halt();
        }
    }

    let mut relay_op = bridge.transfer_to_erc(bp_proof);
    if let Some(gas) = args.gas {
        relay_op.tx.set_gas(gas);
    }
    if let Some(gas_price) = args.gas_price {
        relay_op.tx.set_gas_price(gas_price);
    }
    if let Some(eth_addr) = args.eth_addr {
        relay_op.tx.set_from(eth_addr.into());
    }

    let pending_tx = relay_op.send().await.unwrap();
    let transf_result = pending_tx
        .confirmations(args.confirmations as usize)
        .await
        .unwrap();

    display_line!(IO, "{transf_result:?}");
    control_flow::proceed(())
}

mod recommendations {
    use borsh::BorshDeserialize;
    use namada_core::types::uint::{self, Uint, I256};

    use super::*;
    use crate::eth_bridge::storage::bridge_pool::get_signed_root_key;
    use crate::eth_bridge::storage::proof::BridgePoolRootProof;
    use crate::types::io::Io;
    use crate::types::storage::BlockHeight;
    use crate::types::vote_extensions::validator_set_update::{
        EthAddrBook, VotingPowersMap, VotingPowersMapExt,
    };

    const fn unsigned_transfer_fee() -> Uint {
        Uint::from_u64(37_500_u64)
    }

    const fn transfer_fee() -> I256 {
        I256(unsigned_transfer_fee())
    }

    const fn signature_fee() -> Uint {
        Uint::from_u64(24_500)
    }

    const fn valset_fee() -> Uint {
        Uint::from_u64(2000)
    }

    /// The different states while trying to solve
    /// for a recommended batch of transfers.
    struct AlgorithState {
        /// We are scanning transfers that increase
        /// net profits to the relayer. However, we
        /// are not in the feasible region.
        profitable: bool,
        /// We are scanning solutions that satisfy the
        /// requirements of the input.
        feasible_region: bool,
    }

    /// The algorithm exhibits two different remmondation strategies
    /// depending on whether the user is will to accept a positive cost
    /// for relaying.
    #[derive(PartialEq)]
    enum AlgorithmMode {
        /// Only keep profitable transactions
        Greedy,
        /// Allow transactions which are not profitable
        Generous,
    }

    /// Recommend the most economical batch of transfers to relay based
    /// on a conversion rate estimates from NAM to ETH and gas usage
    /// heuristics.
    pub async fn recommend_batch<C, IO: Io>(
        client: &C,
        args: args::RecommendBatch,
    ) -> Halt<()>
    where
        C: Client + Sync,
    {
        // get transfers that can already been relayed but are awaiting a quorum
        // of backing votes.
        let in_progress = RPC
            .shell()
            .eth_bridge()
            .transfer_to_ethereum_progress(client)
            .await
            .unwrap()
            .keys()
            .map(PendingTransfer::from)
            .collect::<Vec<_>>();

        // get the signed bridge pool root so we can analyze the signatures
        // the estimate the gas cost of verifying them.
        let (bp_root, height) =
            <(BridgePoolRootProof, BlockHeight)>::try_from_slice(
                &RPC.shell()
                    .storage_value(
                        client,
                        None,
                        Some(0.into()),
                        false,
                        &get_signed_root_key(),
                    )
                    .await
                    .unwrap()
                    .data,
            )
            .unwrap();

        // Get the voting powers of each of validator who signed
        // the above root.
        let voting_powers = RPC
            .shell()
            .eth_bridge()
            .voting_powers_at_height(client, &height)
            .await
            .unwrap();
        let valset_size = Uint::from_u64(voting_powers.len() as u64);

        // This is the gas cost for hashing the validator set and
        // checking a quorum of signatures (in gwei).
        let validator_gas = signature_fee()
            * signature_checks(voting_powers, &bp_root.signatures)
            + valset_fee() * valset_size;
        // This is the amount of gwei a single name is worth
        let gwei_per_nam = Uint::from_u64(
            (10u64.pow(9) as f64 / args.nam_per_eth).floor() as u64,
        );

        // we don't recommend transfers that have already been relayed
        let mut contents: Vec<(String, I256, PendingTransfer)> =
            query_signed_bridge_pool::<_, IO>(client)
                .await?
                .into_iter()
                .filter_map(|(k, v)| {
                    if !in_progress.contains(&v) {
                        Some((
                            k,
                            I256::try_from(v.gas_fee.amount * gwei_per_nam)
                                .map(|cost| transfer_fee() - cost)
                                .try_halt(|err| {
                                    tracing::debug!(%err, "Failed to convert value to I256");
                                }),
                            v,
                        ))
                    } else {
                        None
                    }
                })
                .try_fold(Vec::new(), |mut accum, (hash, cost, transf)| {
                    accum.push((hash, cost?, transf));
                    control_flow::proceed(accum)
                })?;

        // sort transfers in decreasing amounts of profitability
        contents.sort_by_key(|(_, cost, _)| *cost);

        let max_gas =
            args.max_gas.map(Uint::from_u64).unwrap_or(uint::MAX_VALUE);
        let max_cost = args.gas.map(I256::from).unwrap_or_default();
        generate::<IO>(contents, validator_gas, max_gas, max_cost)?;

        control_flow::proceed(())
    }

    /// Given an ordered list of signatures, figure out the size of the first
    /// subset constituting a 2 / 3 majority.
    ///
    /// The function is generic to make unit testing easier (otherwise a dev
    /// dependency needs to be added).
    fn signature_checks<T>(
        voting_powers: VotingPowersMap,
        sigs: &HashMap<EthAddrBook, T>,
    ) -> Uint {
        let voting_powers = voting_powers.get_sorted();
        let total_power = voting_powers.iter().map(|(_, &y)| y).sum::<Amount>();

        // Find the total number of signature checks Ethereum will make
        let mut power = FractionalVotingPower::NULL;
        Uint::from_u64(
            voting_powers
                .iter()
                .filter_map(|(a, &p)| sigs.get(a).map(|_| p))
                .take_while(|p| {
                    if power <= FractionalVotingPower::TWO_THIRDS {
                        power += FractionalVotingPower::new(
                            (*p).into(),
                            total_power.into(),
                        )
                        .unwrap();
                        true
                    } else {
                        false
                    }
                })
                .count() as u64,
        )
    }

    /// Generates the actual recommendation from restrictions given by the
    /// input parameters.
    fn generate<IO: Io>(
        contents: Vec<(String, I256, PendingTransfer)>,
        validator_gas: Uint,
        max_gas: Uint,
        max_cost: I256,
    ) -> Halt<Option<Vec<String>>> {
        let mut state = AlgorithState {
            profitable: true,
            feasible_region: false,
        };

        let mode = if max_cost <= I256::zero() {
            AlgorithmMode::Greedy
        } else {
            AlgorithmMode::Generous
        };

        let mut total_gas = validator_gas;
        let mut total_cost = I256::try_from(validator_gas).try_halt(|err| {
            tracing::debug!(%err, "Failed to convert value to I256");
        })?;
        let mut total_fees = uint::ZERO;
        let mut recommendation = vec![];
        for (hash, cost, transfer) in contents.into_iter() {
            let next_total_gas = total_gas + unsigned_transfer_fee();
            let next_total_cost = total_cost + cost;
            let next_total_fees =
                total_fees + Uint::from(transfer.gas_fee.amount);
            if cost.is_negative() {
                if next_total_gas <= max_gas && next_total_cost <= max_cost {
                    state.feasible_region = true;
                } else if state.feasible_region {
                    // once we leave the feasible region, we will never re-enter
                    // it.
                    break;
                }
                recommendation.push(hash);
            } else if mode == AlgorithmMode::Generous {
                state.profitable = false;
                let is_feasible =
                    next_total_gas <= max_gas && next_total_cost <= max_cost;
                // once we leave the feasible region, we will never re-enter it.
                if state.feasible_region && !is_feasible {
                    break;
                } else {
                    recommendation.push(hash);
                }
            } else {
                break;
            }
            total_cost = next_total_cost;
            total_gas = next_total_gas;
            total_fees = next_total_fees;
        }

        control_flow::proceed(
            if state.feasible_region && !recommendation.is_empty() {
                display_line!(IO, "Recommended batch: {:#?}", recommendation);
                display_line!(
                    IO,
                    "Estimated Ethereum transaction gas (in gwei): {}",
                    total_gas
                );
                display_line!(
                    IO,
                    "Estimated net profit (in gwei): {}",
                    -total_cost
                );
                display_line!(IO, "Total fees (in NAM): {}", total_fees);
                Some(recommendation)
            } else {
                display_line!(
                    IO,
                    "Unable to find a recommendation satisfying the input \
                     parameters."
                );
                None
            },
        )
    }

    #[cfg(test)]
    mod test_recommendations {
        use namada_core::types::address::Address;
        use namada_core::types::ethereum_events::EthAddress;

        use super::*;
        use crate::types::control_flow::ProceedOrElse;
        use crate::types::io::DefaultIo;

        /// An established user address for testing & development
        pub fn bertha_address() -> Address {
            Address::decode(
                "atest1v4ehgw36xvcyyvejgvenxs34g3zygv3jxqunjd6rxyeyys3sxy6rwvfkx4qnj33hg9qnvse4lsfctw",
            )
            .expect("The token address decoding shouldn't fail")
        }

        /// Generate a pending transfer with the specified gas
        /// fee.
        pub fn transfer(gas_amount: u64) -> PendingTransfer {
            PendingTransfer {
                transfer: TransferToEthereum {
                    asset: EthAddress([1; 20]),
                    recipient: EthAddress([2; 20]),
                    sender: bertha_address(),
                    amount: Default::default(),
                },
                gas_fee: GasFee {
                    amount: gas_amount.into(),
                    payer: bertha_address(),
                },
            }
        }

        /// Convert transfers into a format that the `generate` function
        /// understands.
        fn process_transfers(
            transfers: Vec<PendingTransfer>,
        ) -> Vec<(String, I256, PendingTransfer)> {
            transfers
                .into_iter()
                .map(|t| {
                    (
                        t.keccak256().to_string(),
                        transfer_fee() - t.gas_fee.amount.change(),
                        t,
                    )
                })
                .collect()
        }

        fn address_book(i: u8) -> EthAddrBook {
            EthAddrBook {
                hot_key_addr: EthAddress([i; 20]),
                cold_key_addr: EthAddress([i; 20]),
            }
        }

        #[test]
        fn test_signature_count() {
            let voting_powers = VotingPowersMap::from([
                (address_book(1), Amount::from(5)),
                (address_book(2), Amount::from(1)),
                (address_book(3), Amount::from(1)),
            ]);
            let signatures = HashMap::from([
                (address_book(1), 0),
                (address_book(2), 0),
                (address_book(3), 0),
            ]);
            let checks = signature_checks(voting_powers, &signatures);
            assert_eq!(checks, uint::ONE)
        }

        #[test]
        fn test_signature_count_with_skips() {
            let voting_powers = VotingPowersMap::from([
                (address_book(1), Amount::from(5)),
                (address_book(2), Amount::from(5)),
                (address_book(3), Amount::from(1)),
                (address_book(4), Amount::from(1)),
            ]);
            let signatures = HashMap::from([
                (address_book(1), 0),
                (address_book(3), 0),
                (address_book(4), 0),
            ]);
            let checks = signature_checks(voting_powers, &signatures);
            assert_eq!(checks, Uint::from_u64(3))
        }

        #[test]
        fn test_only_profitable() {
            let profitable = vec![transfer(100_000); 17];
            let hash = profitable[0].keccak256().to_string();
            let expected = vec![hash; 17];
            let recommendation = generate::<DefaultIo>(
                process_transfers(profitable),
                Uint::from_u64(800_000),
                uint::MAX_VALUE,
                I256::zero(),
            )
            .proceed()
            .expect("Test failed");
            assert_eq!(recommendation, expected);
        }

        #[test]
        fn test_non_profitable_removed() {
            let mut transfers = vec![transfer(100_000); 17];
            let hash = transfers[0].keccak256().to_string();
            transfers.push(transfer(0));
            let expected: Vec<_> = vec![hash; 17];
            let recommendation = generate::<DefaultIo>(
                process_transfers(transfers),
                Uint::from_u64(800_000),
                uint::MAX_VALUE,
                I256::zero(),
            )
            .proceed()
            .expect("Test failed");
            assert_eq!(recommendation, expected);
        }

        #[test]
        fn test_max_gas() {
            let transfers = vec![transfer(75_000); 4];
            let hash = transfers[0].keccak256().to_string();
            let expected = vec![hash; 2];
            let recommendation = generate::<DefaultIo>(
                process_transfers(transfers),
                Uint::from_u64(50_000),
                Uint::from_u64(150_000),
                I256(uint::MAX_SIGNED_VALUE),
            )
            .proceed()
            .expect("Test failed");
            assert_eq!(recommendation, expected);
        }

        #[test]
        fn test_net_loss() {
            let mut transfers = vec![transfer(75_000); 4];
            transfers.extend([transfer(17_500), transfer(17_500)]);
            let expected: Vec<_> = transfers
                .iter()
                .map(|t| t.keccak256().to_string())
                .take(5)
                .collect();
            let recommendation = generate::<DefaultIo>(
                process_transfers(transfers),
                Uint::from_u64(150_000),
                uint::MAX_VALUE,
                I256::from(20_000),
            )
            .proceed()
            .expect("Test failed");
            assert_eq!(recommendation, expected);
        }

        #[test]
        fn test_net_loss_max_gas() {
            let mut transfers = vec![transfer(75_000); 4];
            let hash = transfers[0].keccak256().to_string();
            let expected = vec![hash; 4];
            transfers.extend([transfer(17_500), transfer(17_500)]);
            let recommendation = generate::<DefaultIo>(
                process_transfers(transfers),
                Uint::from_u64(150_000),
                Uint::from_u64(330_000),
                I256::from(20_000),
            )
            .proceed()
            .expect("Test failed");
            assert_eq!(recommendation, expected);
        }

        #[test]
        fn test_wholly_infeasible() {
            let transfers = vec![transfer(75_000); 4];
            let recommendation = generate::<DefaultIo>(
                process_transfers(transfers),
                Uint::from_u64(300_000),
                uint::MAX_VALUE,
                I256::from(20_000),
            )
            .proceed();
            assert!(recommendation.is_none())
        }
    }
}

pub use recommendations::recommend_batch;

use crate::types::io::Io;
use crate::{display, display_line};<|MERGE_RESOLUTION|>--- conflicted
+++ resolved
@@ -56,24 +56,10 @@
         gas_payer,
         code_path: wasm_code,
     } = args;
-<<<<<<< HEAD
-
-    let sub_prefix = Some(wrapped_erc20s::sub_prefix(&asset));
-    let DenominatedAmount { amount, .. } = validate_amount::<_, IO>(
-        client,
-        amount,
-        &BRIDGE_ADDRESS,
-        &sub_prefix,
-        tx.force,
-    )
-    .await
-    .expect("Failed to validate amount");
-=======
     let DenominatedAmount { amount, .. } =
-        validate_amount(client, amount, &BRIDGE_ADDRESS, tx.force)
+        validate_amount::<_, IO>(client, amount, &BRIDGE_ADDRESS, tx.force)
             .await
             .expect("Failed to validate amount");
->>>>>>> b6714b5e
     let transfer = PendingTransfer {
         transfer: TransferToEthereum {
             asset,
