//! SDK functions to construct different types of transactions
use std::borrow::Cow;
use std::collections::{BTreeMap, HashMap, HashSet};
use std::str::FromStr;
use std::time::Duration;

use borsh::BorshSerialize;
use itertools::Either::*;
use masp_primitives::asset_type::AssetType;
use masp_primitives::transaction::builder;
use masp_primitives::transaction::builder::Builder;
use masp_primitives::transaction::components::sapling::fees::{
    ConvertView, InputView as SaplingInputView, OutputView as SaplingOutputView,
};
use masp_primitives::transaction::components::transparent::fees::{
    InputView as TransparentInputView, OutputView as TransparentOutputView,
};
use masp_primitives::transaction::components::Amount;
use namada_core::types::address::{masp, masp_tx_key, Address};
use namada_core::types::dec::Dec;
use namada_core::types::storage::Key;
use namada_core::types::token::MaspDenom;
use namada_proof_of_stake::parameters::PosParams;
use namada_proof_of_stake::types::CommissionPair;
use prost::EncodeError;
use sha2::{Digest as Sha2Digest, Sha256};
use thiserror::Error;

use super::rpc::query_wasm_code_hash;
use crate::ibc::applications::transfer::msgs::transfer::MsgTransfer;
use crate::ibc::core::ics04_channel::timeout::TimeoutHeight;
use crate::ibc::signer::Signer;
use crate::ibc::timestamp::Timestamp as IbcTimestamp;
use crate::ibc::tx_msg::Msg;
use crate::ibc::Height as IbcHeight;
use crate::ibc_proto::cosmos::base::v1beta1::Coin;
use crate::ledger::args::{self, InputAmount};
use crate::ledger::governance::storage as gov_storage;
use crate::ledger::masp::{ShieldedContext, ShieldedUtils};
use crate::ledger::rpc::{self, validate_amount, TxBroadcastData, TxResponse};
use crate::ledger::signing::{find_keypair, sign_tx, tx_signer, TxSigningKey};
use crate::ledger::wallet::{Wallet, WalletUtils};
use crate::proto::{Code, Data, MaspBuilder, Section, Signature, Tx};
use crate::tendermint_rpc::endpoint::broadcast::tx_sync::Response;
use crate::tendermint_rpc::error::Error as RpcError;
use crate::types::control_flow::{time, ProceedOrElse};
use crate::types::hash::Hash;
use crate::types::key::*;
use crate::types::masp::TransferTarget;
use crate::types::storage::{Epoch, RESERVED_ADDRESS_PREFIX};
use crate::types::time::DateTimeUtc;
use crate::types::transaction::{pos, InitAccount, TxType, UpdateVp};
use crate::types::{storage, token};
use crate::vm;
use crate::vm::WasmValidationError;

/// Initialize account transaction WASM
pub const TX_INIT_ACCOUNT_WASM: &str = "tx_init_account.wasm";
/// Initialize validator transaction WASM path
pub const TX_INIT_VALIDATOR_WASM: &str = "tx_init_validator.wasm";
/// Initialize proposal transaction WASM path
pub const TX_INIT_PROPOSAL: &str = "tx_init_proposal.wasm";
/// Vote transaction WASM path
pub const TX_VOTE_PROPOSAL: &str = "tx_vote_proposal.wasm";
/// Reveal public key transaction WASM path
pub const TX_REVEAL_PK: &str = "tx_reveal_pk.wasm";
/// Update validity predicate WASM path
pub const TX_UPDATE_VP_WASM: &str = "tx_update_vp.wasm";
/// Transfer transaction WASM path
pub const TX_TRANSFER_WASM: &str = "tx_transfer.wasm";
/// IBC transaction WASM path
pub const TX_IBC_WASM: &str = "tx_ibc.wasm";
/// User validity predicate WASM path
pub const VP_USER_WASM: &str = "vp_user.wasm";
/// Bond WASM path
pub const TX_BOND_WASM: &str = "tx_bond.wasm";
/// Unbond WASM path
pub const TX_UNBOND_WASM: &str = "tx_unbond.wasm";
/// Withdraw WASM path
pub const TX_WITHDRAW_WASM: &str = "tx_withdraw.wasm";
/// Change commission WASM path
pub const TX_CHANGE_COMMISSION_WASM: &str =
    "tx_change_validator_commission.wasm";

/// Default timeout in seconds for requests to the `/accepted`
/// and `/applied` ABCI query endpoints.
const DEFAULT_NAMADA_EVENTS_MAX_WAIT_TIME_SECONDS: u64 = 60;

/// Errors to do with transaction events.
#[derive(Error, Debug)]
pub enum Error {
    /// Accepted tx timeout
    #[error("Timed out waiting for tx to be accepted")]
    AcceptTimeout,
    /// Applied tx timeout
    #[error("Timed out waiting for tx to be applied")]
    AppliedTimeout,
    /// Expect a dry running transaction
    #[error(
        "Expected a dry-run transaction, received a wrapper transaction \
         instead: {0:?}"
    )]
    ExpectDryRun(Tx),
    /// Expect a wrapped encrypted running transaction
    #[error("Cannot broadcast a dry-run transaction")]
    ExpectWrappedRun(Tx),
    /// Error during broadcasting a transaction
    #[error("Encountered error while broadcasting transaction: {0}")]
    TxBroadcast(RpcError),
    /// Invalid comission rate set
    #[error("Invalid new commission rate, received {0}")]
    InvalidCommissionRate(Dec),
    /// Invalid validator address
    #[error("The address {0} doesn't belong to any known validator account.")]
    InvalidValidatorAddress(Address),
    /// Rate of epoch change too large for current epoch
    #[error(
        "New rate, {0}, is too large of a change with respect to the \
         predecessor epoch in which the rate will take effect."
    )]
    TooLargeOfChange(Dec),
    /// Error retrieving from storage
    #[error("Error retrieving from storage")]
    Retrieval,
    /// No unbonded bonds ready to withdraw in the current epoch
    #[error(
        "There are no unbonded bonds ready to withdraw in the current epoch \
         {0}."
    )]
    NoUnbondReady(Epoch),
    /// No unbonded bonds found
    #[error("No unbonded bonds found")]
    NoUnbondFound,
    /// No bonds found
    #[error("No bonds found")]
    NoBondFound,
    /// Lower bond amount than the unbond
    #[error(
        "The total bonds of the source {0} is lower than the amount to be \
         unbonded. Amount to unbond is {1} and the total bonds is {2}."
    )]
    LowerBondThanUnbond(Address, String, String),
    /// Balance is too low
    #[error(
        "The balance of the source {0} of token {1} is lower than the amount \
         to be transferred. Amount to transfer is {2} and the balance is {3}."
    )]
    BalanceTooLow(Address, Address, String, String),
    /// Token Address does not exist on chain
    #[error("The token address {0} doesn't exist on chain.")]
    TokenDoesNotExist(Address),
    /// Source address does not exist on chain
    #[error("The address {0} doesn't exist on chain.")]
    LocationDoesNotExist(Address),
    /// Target Address does not exist on chain
    #[error("The source address {0} doesn't exist on chain.")]
    SourceDoesNotExist(Address),
    /// Source Address does not exist on chain
    #[error("The target address {0} doesn't exist on chain.")]
    TargetLocationDoesNotExist(Address),
    /// No Balance found for token
    #[error("No balance found for the source {0} of token {1}")]
    NoBalanceForToken(Address, Address),
    /// Negative balance after transfer
    #[error(
        "The balance of the source {0} is lower than the amount to be \
         transferred and fees. Amount to transfer is {1} {2} and fees are {3} \
         {4}."
    )]
    NegativeBalanceAfterTransfer(Address, String, Address, String, Address),
    /// No Balance found for token
    #[error("{0}")]
    MaspError(builder::Error<std::convert::Infallible>),
    /// Wasm validation failed
    #[error("Validity predicate code validation failed with {0}")]
    WasmValidationFailure(WasmValidationError),
    /// Encoding transaction failure
    #[error("Encoding tx data, {0}, shouldn't fail")]
    EncodeTxFailure(std::io::Error),
    /// Like EncodeTxFailure but for the encode error type
    #[error("Encoding tx data, {0}, shouldn't fail")]
    EncodeFailure(EncodeError),
    /// Encoding public key failure
    #[error("Encoding a public key, {0}, shouldn't fail")]
    EncodeKeyFailure(std::io::Error),
    /// Updating an VP of an implicit account
    #[error(
        "A validity predicate of an implicit address cannot be directly \
         updated. You can use an established address for this purpose."
    )]
    ImplicitUpdate,
    // This should be removed? or rather refactored as it communicates
    // the same information as the ImplicitUpdate
    /// Updating a VP of an internal implicit address
    #[error(
        "A validity predicate of an internal address cannot be directly \
         updated."
    )]
    ImplicitInternalError,
    /// Unexpected Error
    #[error("Unexpected behavior reading the unbonds data has occurred")]
    UnboundError,
    /// Epoch not in storage
    #[error("Proposal end epoch is not in the storage.")]
    EpochNotInStorage,
    /// Other Errors that may show up when using the interface
    #[error("{0}")]
    Other(String),
}

/// Capture the result of running a transaction
pub enum ProcessTxResponse {
    /// Result of submitting a transaction to the blockchain
    Applied(TxResponse),
    /// Result of submitting a transaction to the mempool
    Broadcast(Response),
    /// Result of dry running transaction
    DryRun,
}

impl ProcessTxResponse {
    /// Get the the accounts that were reported to be initialized
    pub fn initialized_accounts(&self) -> Vec<Address> {
        match self {
            Self::Applied(result) => result.initialized_accounts.clone(),
            _ => vec![],
        }
    }
}

/// Submit transaction and wait for result. Returns a list of addresses
/// initialized in the transaction if any. In dry run, this is always empty.
pub async fn process_tx<C, U>(
    client: &C,
    wallet: &mut Wallet<U>,
    args: &args::Tx,
    tx: Tx,
    default_signer: TxSigningKey,
    #[cfg(not(feature = "mainnet"))] requires_pow: bool,
) -> Result<ProcessTxResponse, Error>
where
    C: crate::ledger::queries::Client + Sync,
    U: WalletUtils,
{
    let to_broadcast = sign_tx::<C, U>(
        client,
        wallet,
        tx,
        args,
        default_signer,
        #[cfg(not(feature = "mainnet"))]
        requires_pow,
    )
    .await?;
    // NOTE: use this to print the request JSON body:

    // let request =
    // tendermint_rpc::endpoint::broadcast::tx_commit::Request::new(
    //     tx_bytes.clone().into(),
    // );
    // use tendermint_rpc::Request;
    // let request_body = request.into_json();
    // println!("HTTP request body: {}", request_body);

    if args.dry_run {
        expect_dry_broadcast(to_broadcast, client).await
    } else {
        // Either broadcast or submit transaction and collect result into
        // sum type
        let result = if args.broadcast_only {
            Left(broadcast_tx(client, &to_broadcast).await)
        } else {
            Right(submit_tx(client, to_broadcast).await)
        };
        // Return result based on executed operation, otherwise deal with
        // the encountered errors uniformly
        match result {
            Right(Ok(result)) => Ok(ProcessTxResponse::Applied(result)),
            Left(Ok(result)) => Ok(ProcessTxResponse::Broadcast(result)),
            Right(Err(err)) => Err(err),
            Left(Err(err)) => Err(err),
        }
    }
}

/// Submit transaction to reveal public key
pub async fn submit_reveal_pk<C, U>(
    client: &C,
    wallet: &mut Wallet<U>,
    args: args::RevealPk,
) -> Result<(), Error>
where
    C: crate::ledger::queries::Client + Sync,
    U: WalletUtils,
{
    let args::RevealPk {
        tx: args,
        public_key,
    } = args;
    let public_key = public_key;
    if !reveal_pk_if_needed::<C, U>(client, wallet, &public_key, &args).await? {
        let addr: Address = (&public_key).into();
        println!("PK for {addr} is already revealed, nothing to do.");
        Ok(())
    } else {
        Ok(())
    }
}

/// Submit transaction to rveeal public key if needed
pub async fn reveal_pk_if_needed<C, U>(
    client: &C,
    wallet: &mut Wallet<U>,
    public_key: &common::PublicKey,
    args: &args::Tx,
) -> Result<bool, Error>
where
    C: crate::ledger::queries::Client + Sync,
    U: WalletUtils,
{
    let addr: Address = public_key.into();
    // Check if PK revealed
    if args.force || !has_revealed_pk(client, &addr).await {
        // If not, submit it
        submit_reveal_pk_aux::<C, U>(client, wallet, public_key, args).await?;
        Ok(true)
    } else {
        Ok(false)
    }
}

/// Check if the public key for the given address has been revealed
pub async fn has_revealed_pk<C: crate::ledger::queries::Client + Sync>(
    client: &C,
    addr: &Address,
) -> bool {
    rpc::get_public_key(client, addr).await.is_some()
}

/// Submit transaction to reveal the given public key
pub async fn submit_reveal_pk_aux<C, U>(
    client: &C,
    wallet: &mut Wallet<U>,
    public_key: &common::PublicKey,
    args: &args::Tx,
) -> Result<ProcessTxResponse, Error>
where
    C: crate::ledger::queries::Client + Sync,
    U: WalletUtils,
{
    let addr: Address = public_key.into();
    println!("Submitting a tx to reveal the public key for address {addr}...");
    let tx_data = public_key.try_to_vec().map_err(Error::EncodeKeyFailure)?;

    let tx_code_hash = query_wasm_code_hash(
        client,
        args.tx_reveal_code_path.to_str().unwrap(),
    )
    .await
    .unwrap();

    let mut tx = Tx::new(TxType::Raw);
    tx.header.chain_id = args.chain_id.clone().expect("value should be there");
    tx.header.expiration = args.expiration;
    tx.set_data(Data::new(tx_data));
    tx.set_code(Code::from_hash(tx_code_hash));

    // submit_tx without signing the inner tx
    let keypair = if let Some(signing_key) = &args.signing_key {
        Ok(signing_key.clone())
    } else if let Some(signer) = args.signer.as_ref() {
        find_keypair(client, wallet, signer, args.password.clone()).await
    } else {
        find_keypair(client, wallet, &addr, args.password.clone()).await
    }?;
    tx.add_section(Section::Signature(Signature::new(
        tx.data_sechash(),
        &keypair,
    )));
    tx.add_section(Section::Signature(Signature::new(
        tx.code_sechash(),
        &keypair,
    )));
    let epoch = rpc::query_epoch(client).await;
    let to_broadcast = if args.dry_run {
        TxBroadcastData::DryRun(tx)
    } else {
        super::signing::sign_wrapper(
            client,
            wallet,
            args,
            epoch,
            tx,
            &keypair,
            #[cfg(not(feature = "mainnet"))]
            false,
        )
        .await
    };

    if args.dry_run {
        expect_dry_broadcast(to_broadcast, client).await
    } else {
        // Either broadcast or submit transaction and collect result into
        // sum type
        let result = if args.broadcast_only {
            Left(broadcast_tx(client, &to_broadcast).await)
        } else {
            Right(submit_tx(client, to_broadcast).await)
        };
        // Return result based on executed operation, otherwise deal with
        // the encountered errors uniformly
        match result {
            Right(Err(err)) => Err(err),
            Left(Err(err)) => Err(err),
            Right(Ok(response)) => Ok(ProcessTxResponse::Applied(response)),
            Left(Ok(response)) => Ok(ProcessTxResponse::Broadcast(response)),
        }
    }
}

/// Broadcast a transaction to be included in the blockchain and checks that
/// the tx has been successfully included into the mempool of a validator
///
/// In the case of errors in any of those stages, an error message is returned
pub async fn broadcast_tx<C: crate::ledger::queries::Client + Sync>(
    rpc_cli: &C,
    to_broadcast: &TxBroadcastData,
) -> Result<Response, Error> {
    let (tx, wrapper_tx_hash, decrypted_tx_hash) = match to_broadcast {
        TxBroadcastData::Wrapper {
            tx,
            wrapper_hash,
            decrypted_hash,
        } => Ok((tx, wrapper_hash, decrypted_hash)),
        TxBroadcastData::DryRun(tx) => Err(Error::ExpectWrappedRun(tx.clone())),
    }?;

    tracing::debug!(
        transaction = ?to_broadcast,
        "Broadcasting transaction",
    );

    // TODO: configure an explicit timeout value? we need to hack away at
    // `tendermint-rs` for this, which is currently using a hard-coded 30s
    // timeout.
    let response =
        lift_rpc_error(rpc_cli.broadcast_tx_sync(tx.to_bytes().into()).await)?;

    if response.code == 0.into() {
        println!("Transaction added to mempool: {:?}", response);
        // Print the transaction identifiers to enable the extraction of
        // acceptance/application results later
        {
            println!("Wrapper transaction hash: {:?}", wrapper_tx_hash);
            println!("Inner transaction hash: {:?}", decrypted_tx_hash);
        }
        Ok(response)
    } else {
        Err(Error::TxBroadcast(RpcError::server(
            serde_json::to_string(&response).unwrap(),
        )))
    }
}

/// Broadcast a transaction to be included in the blockchain.
///
/// Checks that
/// 1. The tx has been successfully included into the mempool of a validator
/// 2. The tx with encrypted payload has been included on the blockchain
/// 3. The decrypted payload of the tx has been included on the blockchain.
///
/// In the case of errors in any of those stages, an error message is returned
pub async fn submit_tx<C>(
    client: &C,
    to_broadcast: TxBroadcastData,
) -> Result<TxResponse, Error>
where
    C: crate::ledger::queries::Client + Sync,
{
    let (_, wrapper_hash, decrypted_hash) = match &to_broadcast {
        TxBroadcastData::Wrapper {
            tx,
            wrapper_hash,
            decrypted_hash,
        } => Ok((tx, wrapper_hash, decrypted_hash)),
        TxBroadcastData::DryRun(tx) => Err(Error::ExpectWrappedRun(tx.clone())),
    }?;

    // Broadcast the supplied transaction
    broadcast_tx(client, &to_broadcast).await?;

    let deadline = time::Instant::now()
        + time::Duration::from_secs(
            DEFAULT_NAMADA_EVENTS_MAX_WAIT_TIME_SECONDS,
        );

    tracing::debug!(
        transaction = ?to_broadcast,
        ?deadline,
        "Awaiting transaction approval",
    );

    let parsed = {
        let wrapper_query =
            crate::ledger::rpc::TxEventQuery::Accepted(wrapper_hash.as_str());
        let event = rpc::query_tx_status(client, wrapper_query, deadline)
            .await
            .proceed_or(Error::AcceptTimeout)?;
        let parsed = TxResponse::from_event(event);

        println!(
            "Transaction accepted with result: {}",
            serde_json::to_string_pretty(&parsed).unwrap()
        );
        // The transaction is now on chain. We wait for it to be decrypted
        // and applied
        if parsed.code == 0.to_string() {
            // We also listen to the event emitted when the encrypted
            // payload makes its way onto the blockchain
            let decrypted_query =
                rpc::TxEventQuery::Applied(decrypted_hash.as_str());
            let event = rpc::query_tx_status(client, decrypted_query, deadline)
                .await
                .proceed_or(Error::AppliedTimeout)?;
            let parsed = TxResponse::from_event(event);
            println!(
                "Transaction applied with result: {}",
                serde_json::to_string_pretty(&parsed).unwrap()
            );
            Ok(parsed)
        } else {
            Ok(parsed)
        }
    };

    tracing::debug!(
        transaction = ?to_broadcast,
        "Transaction approved",
    );

    parsed
}

/// decode components of a masp note
pub fn decode_component<K, F>(
    (addr, sub, denom, epoch): (Address, Option<Key>, MaspDenom, Epoch),
    val: i128,
    res: &mut HashMap<K, token::Change>,
    mk_key: F,
) where
    F: FnOnce(Address, Option<Key>, Epoch) -> K,
    K: Eq + std::hash::Hash,
{
    let decoded_change = token::Change::from_masp_denominated(val, denom)
        .expect("expected this to fit");

    res.entry(mk_key(addr, sub, epoch))
        .and_modify(|val| *val += decoded_change)
        .or_insert(decoded_change);
}

/// Save accounts initialized from a tx into the wallet, if any.
pub async fn save_initialized_accounts<U: WalletUtils>(
    wallet: &mut Wallet<U>,
    args: &args::Tx,
    initialized_accounts: Vec<Address>,
) {
    let len = initialized_accounts.len();
    if len != 0 {
        // Store newly initialized account addresses in the wallet
        println!(
            "The transaction initialized {} new account{}",
            len,
            if len == 1 { "" } else { "s" }
        );
        // Store newly initialized account addresses in the wallet
        for (ix, address) in initialized_accounts.iter().enumerate() {
            let encoded = address.encode();
            let alias: Cow<str> = match &args.initialized_account_alias {
                Some(initialized_account_alias) => {
                    if len == 1 {
                        // If there's only one account, use the
                        // alias as is
                        initialized_account_alias.into()
                    } else {
                        // If there're multiple accounts, use
                        // the alias as prefix, followed by
                        // index number
                        format!("{}{}", initialized_account_alias, ix).into()
                    }
                }
                None => U::read_alias(&encoded).into(),
            };
            let alias = alias.into_owned();
            let added = wallet.add_address(
                alias.clone(),
                address.clone(),
                args.wallet_alias_force,
            );
            match added {
                Some(new_alias) if new_alias != encoded => {
                    println!(
                        "Added alias {} for address {}.",
                        new_alias, encoded
                    );
                }
                _ => println!("No alias added for address {}.", encoded),
            };
        }
    }
}

/// Submit validator comission rate change
pub async fn submit_validator_commission_change<C, U>(
    client: &C,
    wallet: &mut Wallet<U>,
    args: args::TxCommissionRateChange,
) -> Result<(), Error>
where
    C: crate::ledger::queries::Client + Sync,
    U: WalletUtils,
{
    let epoch = rpc::query_epoch(client).await;

    let tx_code_hash =
        query_wasm_code_hash(client, args.tx_code_path.to_str().unwrap())
            .await
            .unwrap();

    // TODO: put following two let statements in its own function
    let params_key = crate::ledger::pos::params_key();
    let params = rpc::query_storage_value::<C, PosParams>(client, &params_key)
        .await
        .expect("Parameter should be defined.");

    let validator = args.validator.clone();
    if rpc::is_validator(client, &validator).await {
        if args.rate < Dec::zero() || args.rate > Dec::one() {
            eprintln!("Invalid new commission rate, received {}", args.rate);
            return Err(Error::InvalidCommissionRate(args.rate));
        }

        let pipeline_epoch_minus_one = epoch + params.pipeline_len - 1;

        match rpc::query_commission_rate(
            client,
            &validator,
            Some(pipeline_epoch_minus_one),
        )
        .await
        {
            Some(CommissionPair {
                commission_rate,
                max_commission_change_per_epoch,
            }) => {
                if args.rate.abs_diff(&commission_rate)
                    > max_commission_change_per_epoch
                {
                    eprintln!(
                        "New rate is too large of a change with respect to \
                         the predecessor epoch in which the rate will take \
                         effect."
                    );
                    if !args.tx.force {
                        return Err(Error::InvalidCommissionRate(args.rate));
                    }
                }
            }
            None => {
                eprintln!("Error retrieving from storage");
                if !args.tx.force {
                    return Err(Error::Retrieval);
                }
            }
        }
    } else {
        eprintln!("The given address {validator} is not a validator.");
        if !args.tx.force {
            return Err(Error::InvalidValidatorAddress(validator));
        }
    }

    let data = pos::CommissionChange {
        validator: args.validator.clone(),
        new_rate: args.rate,
    };
    let data = data.try_to_vec().map_err(Error::EncodeTxFailure)?;

    let mut tx = Tx::new(TxType::Raw);
    tx.header.chain_id = args.tx.chain_id.clone().unwrap();
    tx.header.expiration = args.tx.expiration;
    tx.set_data(Data::new(data));
    tx.set_code(Code::from_hash(tx_code_hash));

    let default_signer = args.validator.clone();
    process_tx::<C, U>(
        client,
        wallet,
        &args.tx,
        tx,
        TxSigningKey::WalletAddress(default_signer),
        #[cfg(not(feature = "mainnet"))]
        false,
    )
    .await?;
    Ok(())
}

/// Submit transaction to unjail a jailed validator
pub async fn submit_unjail_validator<
    C: crate::ledger::queries::Client + Sync,
    U: WalletUtils,
>(
    client: &C,
    wallet: &mut Wallet<U>,
    args: args::TxUnjailValidator,
) -> Result<(), Error> {
    if !rpc::is_validator(client, &args.validator).await {
        eprintln!("The given address {} is not a validator.", &args.validator);
        if !args.tx.force {
            return Err(Error::InvalidValidatorAddress(args.validator.clone()));
        }
    }

    let tx_code_path = String::from_utf8(args.tx_code_path).unwrap();
    let tx_code_hash =
        query_wasm_code_hash(client, tx_code_path).await.unwrap();

    let data = args
        .validator
        .clone()
        .try_to_vec()
        .map_err(Error::EncodeTxFailure)?;

    let mut tx = Tx::new(TxType::Raw);
    tx.header.chain_id = args.tx.chain_id.clone().unwrap();
    tx.header.expiration = args.tx.expiration;
    tx.set_data(Data::new(data));
    tx.set_code(Code::from_hash(tx_code_hash));

    let default_signer = args.validator;
    process_tx(
        client,
        wallet,
        &args.tx,
        tx,
        TxSigningKey::WalletAddress(default_signer),
        #[cfg(not(feature = "mainnet"))]
        false,
    )
    .await?;
    Ok(())
}

/// Submit transaction to withdraw an unbond
pub async fn submit_withdraw<C, U>(
    client: &C,
    wallet: &mut Wallet<U>,
    args: args::Withdraw,
) -> Result<(), Error>
where
    C: crate::ledger::queries::Client + Sync,
    U: WalletUtils,
{
    let epoch = rpc::query_epoch(client).await;

    let validator =
        known_validator_or_err(args.validator.clone(), args.tx.force, client)
            .await?;

    let source = args.source.clone();

    let tx_code_hash =
        query_wasm_code_hash(client, args.tx_code_path.to_str().unwrap())
            .await
            .unwrap();

    // Check the source's current unbond amount
    let bond_source = source.clone().unwrap_or_else(|| validator.clone());
    let tokens = rpc::query_withdrawable_tokens(
        client,
        &bond_source,
        &validator,
        Some(epoch),
    )
    .await;
    if tokens.is_zero() {
        eprintln!(
            "There are no unbonded bonds ready to withdraw in the current \
             epoch {}.",
            epoch
        );
        rpc::query_and_print_unbonds(client, &bond_source, &validator).await;
        if !args.tx.force {
            return Err(Error::NoUnbondReady(epoch));
        }
    } else {
        println!(
            "Found {} tokens that can be withdrawn.",
            tokens.to_string_native()
        );
        println!("Submitting transaction to withdraw them...");
    }

    let data = pos::Withdraw { validator, source };
    let data = data.try_to_vec().map_err(Error::EncodeTxFailure)?;

    let mut tx = Tx::new(TxType::Raw);
    tx.header.chain_id = args.tx.chain_id.clone().unwrap();
    tx.header.expiration = args.tx.expiration;
    tx.set_data(Data::new(data));
    tx.set_code(Code::from_hash(tx_code_hash));

    let default_signer = args.source.unwrap_or(args.validator);
    process_tx::<C, U>(
        client,
        wallet,
        &args.tx,
        tx,
        TxSigningKey::WalletAddress(default_signer),
        #[cfg(not(feature = "mainnet"))]
        false,
    )
    .await?;
    Ok(())
}

/// Submit a transaction to unbond
pub async fn submit_unbond<C, U>(
    client: &C,
    wallet: &mut Wallet<U>,
    args: args::Unbond,
) -> Result<(), Error>
where
    C: crate::ledger::queries::Client + Sync,
    U: WalletUtils,
{
    let source = args.source.clone();
    // Check the source's current bond amount
    let bond_source = source.clone().unwrap_or_else(|| args.validator.clone());

    let tx_code_hash =
        query_wasm_code_hash(client, args.tx_code_path.to_str().unwrap())
            .await
            .unwrap();

    if !args.tx.force {
        known_validator_or_err(args.validator.clone(), args.tx.force, client)
            .await?;

        let bond_amount =
            rpc::query_bond(client, &bond_source, &args.validator, None).await;
        println!(
            "Bond amount available for unbonding: {} NAM",
            bond_amount.to_string_native()
        );

        if args.amount > bond_amount {
            eprintln!(
                "The total bonds of the source {} is lower than the amount to \
                 be unbonded. Amount to unbond is {} and the total bonds is \
                 {}.",
                bond_source,
                args.amount.to_string_native(),
                bond_amount.to_string_native()
            );
            if !args.tx.force {
                return Err(Error::LowerBondThanUnbond(
                    bond_source,
                    args.amount.to_string_native(),
                    bond_amount.to_string_native(),
                ));
            }
        }
    }

    // Query the unbonds before submitting the tx
    let unbonds =
        rpc::query_unbond_with_slashing(client, &bond_source, &args.validator)
            .await;
    let mut withdrawable = BTreeMap::<Epoch, token::Amount>::new();
    for ((_start_epoch, withdraw_epoch), amount) in unbonds.into_iter() {
        let to_withdraw = withdrawable.entry(withdraw_epoch).or_default();
        *to_withdraw += amount;
    }
    let latest_withdrawal_pre = withdrawable.into_iter().last();

    let data = pos::Unbond {
        validator: args.validator.clone(),
        amount: args.amount,
        source,
    };
    let data = data.try_to_vec().map_err(Error::EncodeTxFailure)?;

    let mut tx = Tx::new(TxType::Raw);
    tx.header.chain_id = args.tx.chain_id.clone().unwrap();
    tx.header.expiration = args.tx.expiration;
    tx.set_data(Data::new(data));
    tx.set_code(Code::from_hash(tx_code_hash));

    let default_signer = args.source.unwrap_or_else(|| args.validator.clone());
    process_tx::<C, U>(
        client,
        wallet,
        &args.tx,
        tx,
        TxSigningKey::WalletAddress(default_signer),
        #[cfg(not(feature = "mainnet"))]
        false,
    )
    .await?;

    // Query the unbonds post-tx
    let unbonds =
        rpc::query_unbond_with_slashing(client, &bond_source, &args.validator)
            .await;
    let mut withdrawable = BTreeMap::<Epoch, token::Amount>::new();
    for ((_start_epoch, withdraw_epoch), amount) in unbonds.into_iter() {
        let to_withdraw = withdrawable.entry(withdraw_epoch).or_default();
        *to_withdraw += amount;
    }
    let (latest_withdraw_epoch_post, latest_withdraw_amount_post) =
        withdrawable.into_iter().last().unwrap();

    if let Some((latest_withdraw_epoch_pre, latest_withdraw_amount_pre)) =
        latest_withdrawal_pre
    {
        match latest_withdraw_epoch_post.cmp(&latest_withdraw_epoch_pre) {
            std::cmp::Ordering::Less => {
                if args.tx.force {
                    eprintln!(
                        "Unexpected behavior reading the unbonds data has \
                         occurred"
                    );
                } else {
                    return Err(Error::UnboundError);
                }
            }
            std::cmp::Ordering::Equal => {
                println!(
                    "Amount {} withdrawable starting from epoch {}",
                    (latest_withdraw_amount_post - latest_withdraw_amount_pre)
                        .to_string_native(),
                    latest_withdraw_epoch_post
                );
            }
            std::cmp::Ordering::Greater => {
                println!(
                    "Amount {} withdrawable starting from epoch {}",
                    latest_withdraw_amount_post.to_string_native(),
                    latest_withdraw_epoch_post,
                );
            }
        }
    } else {
        println!(
            "Amount {} withdrawable starting from epoch {}",
            latest_withdraw_amount_post.to_string_native(),
            latest_withdraw_epoch_post,
        );
    }

    Ok(())
}

/// Submit a transaction to bond
pub async fn submit_bond<C, U>(
    client: &C,
    wallet: &mut Wallet<U>,
    args: args::Bond,
) -> Result<(), Error>
where
    C: crate::ledger::queries::Client + Sync,
    U: WalletUtils,
{
    let validator =
        known_validator_or_err(args.validator.clone(), args.tx.force, client)
            .await?;

    // Check that the source address exists on chain
    let source = args.source.clone();
    let source = match args.source.clone() {
        Some(source) => source_exists_or_err(source, args.tx.force, client)
            .await
            .map(Some),
        None => Ok(source),
    }?;
    // Check bond's source (source for delegation or validator for self-bonds)
    // balance
    let bond_source = source.as_ref().unwrap_or(&validator);
    let balance_key = token::balance_key(&args.native_token, bond_source);

    // TODO Should we state the same error message for the native token?
    check_balance_too_low_err(
        &args.native_token,
        bond_source,
        args.amount,
        balance_key,
        args.tx.force,
        client,
    )
    .await?;

    let tx_code_hash =
        query_wasm_code_hash(client, args.tx_code_path.to_str().unwrap())
            .await
            .unwrap();

    let bond = pos::Bond {
        validator,
        amount: args.amount,
        source,
    };
    let data = bond.try_to_vec().map_err(Error::EncodeTxFailure)?;

    let mut tx = Tx::new(TxType::Raw);
    tx.header.chain_id = args.tx.chain_id.clone().unwrap();
    tx.header.expiration = args.tx.expiration;
    tx.set_data(Data::new(data));
    tx.set_code(Code::from_hash(tx_code_hash));

    let default_signer = args.source.unwrap_or(args.validator);
    process_tx::<C, U>(
        client,
        wallet,
        &args.tx,
        tx,
        TxSigningKey::WalletAddress(default_signer),
        #[cfg(not(feature = "mainnet"))]
        false,
    )
    .await?;
    Ok(())
}

/// Check if current epoch is in the last third of the voting period of the
/// proposal. This ensures that it is safe to optimize the vote writing to
/// storage.
pub async fn is_safe_voting_window<C: crate::ledger::queries::Client + Sync>(
    client: &C,
    proposal_id: u64,
    proposal_start_epoch: Epoch,
) -> Result<bool, Error> {
    let current_epoch = rpc::query_epoch(client).await;

    let proposal_end_epoch_key =
        gov_storage::get_voting_end_epoch_key(proposal_id);
    let proposal_end_epoch =
        rpc::query_storage_value::<C, Epoch>(client, &proposal_end_epoch_key)
            .await;

    match proposal_end_epoch {
        Some(proposal_end_epoch) => {
            Ok(!crate::ledger::native_vp::governance::utils::is_valid_validator_voting_period(
                current_epoch,
                proposal_start_epoch,
                proposal_end_epoch,
            ))
        }
        None => {
            Err(Error::EpochNotInStorage)
        }
    }
}

/// Submit an IBC transfer
pub async fn submit_ibc_transfer<C, U>(
    client: &C,
    wallet: &mut Wallet<U>,
    args: args::TxIbcTransfer,
) -> Result<(), Error>
where
    C: crate::ledger::queries::Client + Sync,
    U: WalletUtils,
{
    // Check that the source address exists on chain
    let source =
        source_exists_or_err(args.source.clone(), args.tx.force, client)
            .await?;
    // We cannot check the receiver

    let token = token_exists_or_err(args.token, args.tx.force, client).await?;

    // Check source balance
    let (sub_prefix, balance_key) = match args.sub_prefix {
        Some(sub_prefix) => {
            let sub_prefix = storage::Key::parse(sub_prefix).unwrap();
            let prefix = token::multitoken_balance_prefix(&token, &sub_prefix);
            (
                Some(sub_prefix),
                token::multitoken_balance_key(&prefix, &source),
            )
        }
        None => (None, token::balance_key(&token, &source)),
    };

    check_balance_too_low_err(
        &token,
        &source,
        args.amount,
        balance_key,
        args.tx.force,
        client,
    )
    .await?;

    let tx_code_hash =
        query_wasm_code_hash(client, args.tx_code_path.to_str().unwrap())
            .await
            .unwrap();

    let denom = match sub_prefix {
        // To parse IbcToken address, remove the address prefix
        Some(sp) => sp.to_string().replace(RESERVED_ADDRESS_PREFIX, ""),
        None => token.to_string(),
    };
    let amount = args
        .amount
        .to_string_native()
        .split('.')
        .next()
        .expect("invalid amount")
        .to_string();
    let token = Coin { denom, amount };

    // this height should be that of the destination chain, not this chain
    let timeout_height = match args.timeout_height {
        Some(h) => {
            TimeoutHeight::At(IbcHeight::new(0, h).expect("invalid height"))
        }
        None => TimeoutHeight::Never,
    };

    let now: crate::tendermint::Time = DateTimeUtc::now().try_into().unwrap();
    let now: IbcTimestamp = now.into();
    let timeout_timestamp = if let Some(offset) = args.timeout_sec_offset {
        (now + Duration::new(offset, 0)).unwrap()
    } else if timeout_height == TimeoutHeight::Never {
        // we cannot set 0 to both the height and the timestamp
        (now + Duration::new(3600, 0)).unwrap()
    } else {
        IbcTimestamp::none()
    };

    let msg = MsgTransfer {
        port_id_on_a: args.port_id,
        chan_id_on_a: args.channel_id,
        token,
        sender: Signer::from_str(&source.to_string()).expect("invalid signer"),
        receiver: Signer::from_str(&args.receiver).expect("invalid signer"),
        timeout_height_on_b: timeout_height,
        timeout_timestamp_on_b: timeout_timestamp,
    };
    tracing::debug!("IBC transfer message {:?}", msg);
    let any_msg = msg.to_any();
    let mut data = vec![];
    prost::Message::encode(&any_msg, &mut data)
        .map_err(Error::EncodeFailure)?;

    let mut tx = Tx::new(TxType::Raw);
    tx.header.chain_id = args.tx.chain_id.clone().unwrap();
    tx.header.expiration = args.tx.expiration;
    tx.set_data(Data::new(data));
    tx.set_code(Code::from_hash(tx_code_hash));

    process_tx::<C, U>(
        client,
        wallet,
        &args.tx,
        tx,
        TxSigningKey::WalletAddress(args.source),
        #[cfg(not(feature = "mainnet"))]
        false,
    )
    .await?;
    Ok(())
}

/// Try to decode the given asset type and add its decoding to the supplied set.
/// Returns true only if a new decoding has been added to the given set.
async fn add_asset_type<
    C: crate::ledger::queries::Client + Sync,
    U: ShieldedUtils<C = C>,
>(
    asset_types: &mut HashSet<(Address, Option<Key>, MaspDenom, Epoch)>,
    shielded: &mut ShieldedContext<U>,
    client: &C,
    asset_type: AssetType,
) -> bool {
    if let Some(asset_type) =
        shielded.decode_asset_type(client, asset_type).await
    {
        asset_types.insert(asset_type)
    } else {
        false
    }
}

/// Collect the asset types used in the given Builder and decode them. This
/// function provides the data necessary for offline wallets to present asset
/// type information.
async fn used_asset_types<
    C: crate::ledger::queries::Client + Sync,
    U: ShieldedUtils<C = C>,
    P,
    R,
    K,
    N,
>(
    shielded: &mut ShieldedContext<U>,
    client: &C,
    builder: &Builder<P, R, K, N>,
) -> Result<HashSet<(Address, Option<Key>, MaspDenom, Epoch)>, RpcError> {
    let mut asset_types = HashSet::new();
    // Collect all the asset types used in the Sapling inputs
    for input in builder.sapling_inputs() {
        add_asset_type(&mut asset_types, shielded, client, input.asset_type())
            .await;
    }
    // Collect all the asset types used in the transparent inputs
    for input in builder.transparent_inputs() {
        add_asset_type(
            &mut asset_types,
            shielded,
            client,
            input.coin().asset_type(),
        )
        .await;
    }
    // Collect all the asset types used in the Sapling outputs
    for output in builder.sapling_outputs() {
        add_asset_type(&mut asset_types, shielded, client, output.asset_type())
            .await;
    }
    // Collect all the asset types used in the transparent outputs
    for output in builder.transparent_outputs() {
        add_asset_type(&mut asset_types, shielded, client, output.asset_type())
            .await;
    }
    // Collect all the asset types used in the Sapling converts
    for output in builder.sapling_converts() {
        for (asset_type, _) in
            Amount::from(output.conversion().clone()).components()
        {
            add_asset_type(&mut asset_types, shielded, client, *asset_type)
                .await;
        }
    }
    Ok(asset_types)
}

/// Submit an ordinary transfer
pub async fn submit_transfer<C, U, V>(
    client: &C,
    wallet: &mut Wallet<V>,
    shielded: &mut ShieldedContext<U>,
<<<<<<< HEAD
    args: args::TxTransfer,
) -> Result<(), Error>
where
    C: crate::ledger::queries::Client + Sync,
    V: WalletUtils,
    U: ShieldedUtils<C = C>,
{
=======
    mut args: args::TxTransfer,
) -> Result<(), Error> {
>>>>>>> 714d81c6
    let source = args.source.effective_address();
    let target = args.target.effective_address();
    let token = args.token.clone();

    // Check that the source address exists on chain
    source_exists_or_err(source.clone(), args.tx.force, client).await?;
    // Check that the target address exists on chain
    target_exists_or_err(target.clone(), args.tx.force, client).await?;
    // Check that the token address exists on chain
    token_exists_or_err(token.clone(), args.tx.force, client).await?;
    // Check source balance
    let (sub_prefix, balance_key) = match &args.sub_prefix {
        Some(ref sub_prefix) => {
            let sub_prefix = storage::Key::parse(sub_prefix).unwrap();
            let prefix = token::multitoken_balance_prefix(&token, &sub_prefix);
            (
                Some(sub_prefix),
                token::multitoken_balance_key(&prefix, &source),
            )
        }
        None => (None, token::balance_key(&token, &source)),
    };

    // validate the amount given
    let validated_amount = validate_amount(
        client,
        args.amount,
        &token,
        &sub_prefix,
        args.tx.force,
    )
    .await
    .expect("expected to validate amount");
    let validate_fee = validate_amount(
        client,
        args.tx.fee_amount,
        &args.tx.fee_token,
        // TODO: Currently multi-tokens cannot be used to pay fees
        &None,
        args.tx.force,
    )
    .await
    .expect("expected to be able to validate fee");

    args.amount = InputAmount::Validated(validated_amount);
    args.tx.fee_amount = InputAmount::Validated(validate_fee);

    check_balance_too_low_err::<C>(
        &token,
        &source,
        validated_amount.amount,
        balance_key,
        args.tx.force,
        client,
    )
    .await?;

    let masp_addr = masp();
    // For MASP sources, use a special sentinel key recognized by VPs as default
    // signer. Also, if the transaction is shielded, redact the amount and token
    // types by setting the transparent value to 0 and token type to a constant.
    // This has no side-effect because transaction is to self.
    let (default_signer, _amount, token) =
        if source == masp_addr && target == masp_addr {
            // TODO Refactor me, we shouldn't rely on any specific token here.
            (
                TxSigningKey::SecretKey(masp_tx_key()),
                token::Amount::default(),
                args.native_token.clone(),
            )
        } else if source == masp_addr {
            (
                TxSigningKey::SecretKey(masp_tx_key()),
                validated_amount.amount,
                token.clone(),
            )
        } else {
            (
                TxSigningKey::WalletAddress(args.source.effective_address()),
                validated_amount.amount,
                token.clone(),
            )
        };
    // If our chosen signer is the MASP sentinel key, then our shielded inputs
    // will need to cover the gas fees.
    let chosen_signer =
        tx_signer::<C, V>(client, wallet, &args.tx, default_signer.clone())
            .await?
            .ref_to();
    let shielded_gas = masp_tx_key().ref_to() == chosen_signer;
    // Determine whether to pin this transaction to a storage key
    let key = match &args.target {
        TransferTarget::PaymentAddress(pa) if pa.is_pinned() => Some(pa.hash()),
        _ => None,
    };

    #[cfg(not(feature = "mainnet"))]
    let is_source_faucet = rpc::is_faucet_account(client, &source).await;

    let tx_code_hash =
        query_wasm_code_hash(client, args.tx_code_path.to_str().unwrap())
            .await
            .unwrap();

    // Loop twice in case the first submission attempt fails
    for _ in 0..2 {
        // Construct the shielded part of the transaction, if any
        let stx_result = shielded
            .gen_shielded_transfer(client, &args, shielded_gas)
            .await;

        let shielded_parts = match stx_result {
            Ok(stx) => Ok(stx),
            Err(builder::Error::InsufficientFunds(_)) => {
                Err(Error::NegativeBalanceAfterTransfer(
                    source.clone(),
                    validated_amount.amount.to_string_native(),
                    token.clone(),
                    validate_fee.amount.to_string_native(),
                    args.tx.fee_token.clone(),
                ))
            }
            Err(err) => Err(Error::MaspError(err)),
        }?;

        let mut tx = Tx::new(TxType::Raw);
        tx.header.chain_id = args.tx.chain_id.clone().unwrap();
        tx.header.expiration = args.tx.expiration;
        // Add the MASP Transaction and its Builder to facilitate validation
        let (masp_hash, shielded_tx_epoch) = if let Some(shielded_parts) =
            shielded_parts
        {
            // Add a MASP Transaction section to the Tx
            let masp_tx = tx.add_section(Section::MaspTx(shielded_parts.1));
            // Get the hash of the MASP Transaction section
            let masp_hash =
                Hash(masp_tx.hash(&mut Sha256::new()).finalize_reset().into());
            // Get the decoded asset types used in the transaction to give
            // offline wallet users more information
            let asset_types =
                used_asset_types(shielded, client, &shielded_parts.0)
                    .await
                    .unwrap_or_default();
            // Add the MASP Transaction's Builder to the Tx
            tx.add_section(Section::MaspBuilder(MaspBuilder {
                asset_types,
                // Store how the Info objects map to Descriptors/Outputs
                metadata: shielded_parts.2,
                // Store the data that was used to construct the Transaction
                builder: shielded_parts.0,
                // Link the Builder to the Transaction by hash code
                target: masp_hash,
            }));
            // The MASP Transaction section hash will be used in Transfer
            (Some(masp_hash), Some(shielded_parts.3))
        } else {
            (None, None)
        };
        // Construct the corresponding transparent Transfer object
        let transfer = token::Transfer {
            source: source.clone(),
            target: target.clone(),
            token: token.clone(),
            sub_prefix: sub_prefix.clone(),
            amount: validated_amount,
            key: key.clone(),
            // Link the Transfer to the MASP Transaction by hash code
            shielded: masp_hash,
        };
        tracing::debug!("Transfer data {:?}", transfer);
        // Encode the Transfer and store it beside the MASP transaction
        let data = transfer
            .try_to_vec()
            .expect("Encoding tx data shouldn't fail");
        tx.set_data(Data::new(data));
        // Finally store the Traansfer WASM code in the Tx
        tx.set_code(Code::from_hash(tx_code_hash));

        // Dry-run/broadcast/submit the transaction
        let result = process_tx::<C, V>(
            client,
            wallet,
            &args.tx,
            tx,
            default_signer.clone(),
            #[cfg(not(feature = "mainnet"))]
            is_source_faucet,
        )
        .await?;

        // Query the epoch in which the transaction was probably submitted
        let submission_epoch = rpc::query_epoch(client).await;

        match result {
            ProcessTxResponse::Applied(resp) if
            // If a transaction is shielded
                shielded_tx_epoch.is_some() &&
            // And it is rejected by a VP
                resp.code == 1.to_string() &&
            // And the its submission epoch doesn't match construction epoch
                shielded_tx_epoch.unwrap() != submission_epoch =>
            {
                // Then we probably straddled an epoch boundary. Let's retry...
                eprintln!(
                    "MASP transaction rejected and this may be due to the \
                     epoch changing. Attempting to resubmit transaction.",
                );
                continue;
            },
            // Otherwise either the transaction was successful or it will not
            // benefit from resubmission
            _ => break,
        }
    }
    Ok(())
}

/// Submit a transaction to initialize an account
pub async fn submit_init_account<C, U>(
    client: &C,
    wallet: &mut Wallet<U>,
    args: args::TxInitAccount,
) -> Result<(), Error>
where
    C: crate::ledger::queries::Client + Sync,
    U: WalletUtils,
{
    let public_key = args.public_key;

    let vp_code_hash =
        query_wasm_code_hash(client, args.vp_code_path.to_str().unwrap())
            .await
            .unwrap();

    let tx_code_hash =
        query_wasm_code_hash(client, args.tx_code_path.to_str().unwrap())
            .await
            .unwrap();

    let mut tx = Tx::new(TxType::Raw);
    tx.header.chain_id = args.tx.chain_id.clone().unwrap();
    tx.header.expiration = args.tx.expiration;
    let extra =
        tx.add_section(Section::ExtraData(Code::from_hash(vp_code_hash)));
    let extra_hash =
        Hash(extra.hash(&mut Sha256::new()).finalize_reset().into());
    let data = InitAccount {
        public_key,
        vp_code_hash: extra_hash,
    };
    let data = data.try_to_vec().map_err(Error::EncodeTxFailure)?;
    tx.set_data(Data::new(data));
    tx.set_code(Code::from_hash(tx_code_hash));

    // TODO Move unwrap to an either
    let initialized_accounts = process_tx::<C, U>(
        client,
        wallet,
        &args.tx,
        tx,
        TxSigningKey::WalletAddress(args.source),
        #[cfg(not(feature = "mainnet"))]
        false,
    )
    .await
    .unwrap()
    .initialized_accounts();
    save_initialized_accounts::<U>(wallet, &args.tx, initialized_accounts)
        .await;
    Ok(())
}

/// Submit a transaction to update a VP
pub async fn submit_update_vp<C, U>(
    client: &C,
    wallet: &mut Wallet<U>,
    args: args::TxUpdateVp,
) -> Result<(), Error>
where
    C: crate::ledger::queries::Client + Sync,
    U: WalletUtils,
{
    let addr = args.addr.clone();

    // Check that the address is established and exists on chain
    match &addr {
        Address::Established(_) => {
            let exists = rpc::known_address::<C>(client, &addr).await;
            if !exists {
                if args.tx.force {
                    eprintln!("The address {} doesn't exist on chain.", addr);
                    Ok(())
                } else {
                    Err(Error::LocationDoesNotExist(addr.clone()))
                }
            } else {
                Ok(())
            }
        }
        Address::Implicit(_) => {
            if args.tx.force {
                eprintln!(
                    "A validity predicate of an implicit address cannot be \
                     directly updated. You can use an established address for \
                     this purpose."
                );
                Ok(())
            } else {
                Err(Error::ImplicitUpdate)
            }
        }
        Address::Internal(_) => {
            if args.tx.force {
                eprintln!(
                    "A validity predicate of an internal address cannot be \
                     directly updated."
                );
                Ok(())
            } else {
                Err(Error::ImplicitInternalError)
            }
        }
    }?;

    let vp_code_hash =
        query_wasm_code_hash(client, args.vp_code_path.to_str().unwrap())
            .await
            .unwrap();

    let tx_code_hash =
        query_wasm_code_hash(client, args.tx_code_path.to_str().unwrap())
            .await
            .unwrap();

    let mut tx = Tx::new(TxType::Raw);
    tx.header.chain_id = args.tx.chain_id.clone().unwrap();
    tx.header.expiration = args.tx.expiration;
    let extra =
        tx.add_section(Section::ExtraData(Code::from_hash(vp_code_hash)));
    let extra_hash =
        Hash(extra.hash(&mut Sha256::new()).finalize_reset().into());
    let data = UpdateVp {
        addr,
        vp_code_hash: extra_hash,
    };
    let data = data.try_to_vec().map_err(Error::EncodeTxFailure)?;
    tx.set_data(Data::new(data));
    tx.set_code(Code::from_hash(tx_code_hash));

    process_tx::<C, U>(
        client,
        wallet,
        &args.tx,
        tx,
        TxSigningKey::WalletAddress(args.addr),
        #[cfg(not(feature = "mainnet"))]
        false,
    )
    .await?;
    Ok(())
}

/// Submit a custom transaction
pub async fn submit_custom<C, U>(
    client: &C,
    wallet: &mut Wallet<U>,
    args: args::TxCustom,
) -> Result<(), Error>
where
    C: crate::ledger::queries::Client + Sync,
    U: WalletUtils,
{
    let mut tx = Tx::new(TxType::Raw);
    tx.header.chain_id = args.tx.chain_id.clone().unwrap();
    tx.header.expiration = args.tx.expiration;
    args.data_path.map(|data| tx.set_data(Data::new(data)));
    tx.set_code(Code::new(args.code_path));

    let initialized_accounts = process_tx::<C, U>(
        client,
        wallet,
        &args.tx,
        tx,
        TxSigningKey::None,
        #[cfg(not(feature = "mainnet"))]
        false,
    )
    .await?
    .initialized_accounts();
    save_initialized_accounts::<U>(wallet, &args.tx, initialized_accounts)
        .await;
    Ok(())
}

async fn expect_dry_broadcast<C: crate::ledger::queries::Client + Sync>(
    to_broadcast: TxBroadcastData,
    client: &C,
) -> Result<ProcessTxResponse, Error> {
    match to_broadcast {
        TxBroadcastData::DryRun(tx) => {
            rpc::dry_run_tx(client, tx.to_bytes()).await;
            Ok(ProcessTxResponse::DryRun)
        }
        TxBroadcastData::Wrapper {
            tx,
            wrapper_hash: _,
            decrypted_hash: _,
        } => Err(Error::ExpectDryRun(tx)),
    }
}

fn lift_rpc_error<T>(res: Result<T, RpcError>) -> Result<T, Error> {
    res.map_err(Error::TxBroadcast)
}

/// Returns the given validator if the given address is a validator,
/// otherwise returns an error, force forces the address through even
/// if it isn't a validator
async fn known_validator_or_err<C: crate::ledger::queries::Client + Sync>(
    validator: Address,
    force: bool,
    client: &C,
) -> Result<Address, Error> {
    // Check that the validator address exists on chain
    let is_validator = rpc::is_validator(client, &validator).await;
    if !is_validator {
        if force {
            eprintln!(
                "The address {} doesn't belong to any known validator account.",
                validator
            );
            Ok(validator)
        } else {
            Err(Error::InvalidValidatorAddress(validator))
        }
    } else {
        Ok(validator)
    }
}

/// general pattern for checking if an address exists on the chain, or
/// throwing an error if it's not forced. Takes a generic error
/// message and the error type.
async fn address_exists_or_err<C, F>(
    addr: Address,
    force: bool,
    client: &C,
    message: String,
    err: F,
) -> Result<Address, Error>
where
    C: crate::ledger::queries::Client + Sync,
    F: FnOnce(Address) -> Error,
{
    let addr_exists = rpc::known_address::<C>(client, &addr).await;
    if !addr_exists {
        if force {
            eprintln!("{}", message);
            Ok(addr)
        } else {
            Err(err(addr))
        }
    } else {
        Ok(addr)
    }
}

/// Returns the given token if the given address exists on chain
/// otherwise returns an error, force forces the address through even
/// if it isn't on chain
pub async fn token_exists_or_err<C: crate::ledger::queries::Client + Sync>(
    token: Address,
    force: bool,
    client: &C,
) -> Result<Address, Error> {
    let message =
        format!("The token address {} doesn't exist on chain.", token);
    address_exists_or_err(
        token,
        force,
        client,
        message,
        Error::TokenDoesNotExist,
    )
    .await
}

/// Returns the given source address if the given address exists on chain
/// otherwise returns an error, force forces the address through even
/// if it isn't on chain
async fn source_exists_or_err<C: crate::ledger::queries::Client + Sync>(
    token: Address,
    force: bool,
    client: &C,
) -> Result<Address, Error> {
    let message =
        format!("The source address {} doesn't exist on chain.", token);
    address_exists_or_err(
        token,
        force,
        client,
        message,
        Error::SourceDoesNotExist,
    )
    .await
}

/// Returns the given target address if the given address exists on chain
/// otherwise returns an error, force forces the address through even
/// if it isn't on chain
async fn target_exists_or_err<C: crate::ledger::queries::Client + Sync>(
    token: Address,
    force: bool,
    client: &C,
) -> Result<Address, Error> {
    let message =
        format!("The target address {} doesn't exist on chain.", token);
    address_exists_or_err(
        token,
        force,
        client,
        message,
        Error::TargetLocationDoesNotExist,
    )
    .await
}

/// checks the balance at the given address is enough to transfer the
/// given amount, along with the balance even existing. force
/// overrides this
async fn check_balance_too_low_err<C: crate::ledger::queries::Client + Sync>(
    token: &Address,
    source: &Address,
    amount: token::Amount,
    balance_key: storage::Key,
    force: bool,
    client: &C,
) -> Result<(), Error> {
    match rpc::query_storage_value::<C, token::Amount>(client, &balance_key)
        .await
    {
        Some(balance) => {
            if balance < amount {
                if force {
                    eprintln!(
                        "The balance of the source {} of token {} is lower \
                         than the amount to be transferred. Amount to \
                         transfer is {} and the balance is {}.",
                        source,
                        token,
                        amount.to_string_native(),
                        balance.to_string_native()
                    );
                    Ok(())
                } else {
                    Err(Error::BalanceTooLow(
                        source.clone(),
                        token.clone(),
                        amount.to_string_native(),
                        balance.to_string_native(),
                    ))
                }
            } else {
                Ok(())
            }
        }
        None => {
            if force {
                eprintln!(
                    "No balance found for the source {} of token {}",
                    source, token
                );
                Ok(())
            } else {
                Err(Error::NoBalanceForToken(source.clone(), token.clone()))
            }
        }
    }
}

#[allow(dead_code)]
fn validate_untrusted_code_err(
    vp_code: &Vec<u8>,
    force: bool,
) -> Result<(), Error> {
    if let Err(err) = vm::validate_untrusted_wasm(vp_code) {
        if force {
            eprintln!("Validity predicate code validation failed with {}", err);
            Ok(())
        } else {
            Err(Error::WasmValidationFailure(err))
        }
    } else {
        Ok(())
    }
}<|MERGE_RESOLUTION|>--- conflicted
+++ resolved
@@ -1255,18 +1255,13 @@
     client: &C,
     wallet: &mut Wallet<V>,
     shielded: &mut ShieldedContext<U>,
-<<<<<<< HEAD
-    args: args::TxTransfer,
+    mut args: args::TxTransfer,
 ) -> Result<(), Error>
 where
     C: crate::ledger::queries::Client + Sync,
     V: WalletUtils,
     U: ShieldedUtils<C = C>,
 {
-=======
-    mut args: args::TxTransfer,
-) -> Result<(), Error> {
->>>>>>> 714d81c6
     let source = args.source.effective_address();
     let target = args.target.effective_address();
     let token = args.token.clone();
