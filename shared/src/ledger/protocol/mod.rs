--- conflicted
+++ resolved
@@ -217,7 +217,7 @@
 /// Returns the set of changed storage keys. The caller should write the hash of
 /// the wrapper header to storage in case of failure.
 pub(crate) fn apply_wrapper_tx<'a, D, H, CA, WLS>(
-    mut tx: Tx,
+    tx: Tx,
     wrapper: &WrapperTx,
     fee_unshield_transaction: Option<Transaction>,
     tx_bytes: &[u8],
@@ -231,21 +231,6 @@
     WLS: WriteLogAndStorage<D = D, H = H>,
 {
     let mut changed_keys = BTreeSet::default();
-<<<<<<< HEAD
-=======
-    let tx: Tx = tx_bytes.try_into().unwrap();
-
-    // Writes wrapper tx hash to block write log (changes must be persisted even
-    // in case of failure)
-    let wrapper_hash_key = replay_protection::get_replay_protection_key(
-        &hash::Hash(tx.header_hash().0),
-    );
-    shell_params
-        .wl_storage
-        .write(&wrapper_hash_key, ())
-        .expect("Error while writing tx hash to storage");
-    changed_keys.insert(wrapper_hash_key);
->>>>>>> c40cbc1e
 
     // Charge fee before performing any fallible operations
     charge_fee(
@@ -260,18 +245,12 @@
     shell_params.tx_gas_meter.add_tx_size_gas(tx_bytes)?;
 
     // If wrapper was succesful, write inner tx hash to storage
-<<<<<<< HEAD
-=======
-    let inner_hash_key = replay_protection::get_replay_protection_key(
-        &hash::Hash(tx.raw_header_hash().0),
-    );
->>>>>>> c40cbc1e
     shell_params
         .wl_storage
-        .write_tx_hash(tx.update_header(TxType::Raw).header_hash())
+        .write_tx_hash(tx.raw_header_hash())
         .expect("Error while writing tx hash to storage");
     changed_keys.insert(replay_protection::get_replay_protection_last_key(
-        &tx.header_hash(),
+        &tx.raw_header_hash(),
     ));
 
     Ok(changed_keys)
