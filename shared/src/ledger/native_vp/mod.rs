//! Native validity predicate interface associated with internal accounts such
//! as the PoS and IBC modules.

pub mod ethereum_bridge;
pub mod governance;
pub mod parameters;
pub mod slash_fund;
use std::cell::RefCell;
use std::collections::BTreeSet;

use borsh::BorshDeserialize;
use eyre::WrapErr;
pub use namada_core::ledger::vp_env::VpEnv;

use super::storage_api::{self, ResultExt, StorageRead};
use super::vp_host_fns;
use crate::ledger::gas::VpGasMeter;
use crate::ledger::storage;
use crate::ledger::storage::write_log::WriteLog;
use crate::ledger::storage::{Storage, StorageHasher};
use crate::proto::Tx;
use crate::types::address::{Address, InternalAddress};
use crate::types::hash::Hash;
use crate::types::storage::{BlockHash, BlockHeight, Epoch, Key, TxIndex};
use crate::vm::prefix_iter::PrefixIterators;
use crate::vm::WasmCacheAccess;

/// Possible error in a native VP host function call
/// The `storage_api::Error` may wrap the `vp_host_fns::RuntimeError` and can
/// be extended with other custom errors when using `trait VpEnv`.
pub type Error = storage_api::Error;

/// A native VP module should implement its validation logic using this trait.
pub trait NativeVp {
    /// The address of this VP
    const ADDR: InternalAddress;

    /// Error type for the methods' results.
    type Error: std::error::Error;

    /// Run the validity predicate
    fn validate_tx(
        &self,
        tx_data: &[u8],
        keys_changed: &BTreeSet<Key>,
        verifiers: &BTreeSet<Address>,
    ) -> std::result::Result<bool, Self::Error>;
}

/// A validity predicate's host context.
///
/// This is similar to [`crate::vm::host_env::VpCtx`], but without the VM
/// wrapper types and `eval_runner` field. The references must not be changed
/// when [`Ctx`] is mutable.
#[derive(Debug)]
pub struct Ctx<'a, DB, H, CA>
where
    DB: storage::DB + for<'iter> storage::DBIter<'iter>,
    H: StorageHasher,
    CA: WasmCacheAccess,
{
    /// The address of the account that owns the VP
    pub address: &'a Address,
    /// Storage prefix iterators.
    pub iterators: RefCell<PrefixIterators<'a, DB>>,
    /// VP gas meter.
    pub gas_meter: RefCell<VpGasMeter>,
    /// Read-only access to the storage.
    pub storage: &'a Storage<DB, H>,
    /// Read-only access to the write log.
    pub write_log: &'a WriteLog,
    /// The transaction code is used for signature verification
    pub tx: &'a Tx,
    /// The transaction index is used to obtain the shielded transaction's
    /// parent
    pub tx_index: &'a TxIndex,
    /// The storage keys that have been changed. Used for calls to `eval`.
    pub keys_changed: &'a BTreeSet<Key>,
    /// The verifiers whose validity predicates should be triggered. Used for
    /// calls to `eval`.
    pub verifiers: &'a BTreeSet<Address>,
    /// VP WASM compilation cache
    #[cfg(feature = "wasm-runtime")]
    pub vp_wasm_cache: crate::vm::wasm::VpCache<CA>,
    /// To avoid unused parameter without "wasm-runtime" feature
    #[cfg(not(feature = "wasm-runtime"))]
    pub cache_access: std::marker::PhantomData<CA>,
}

/// Read access to the prior storage (state before tx execution) via
/// [`trait@StorageRead`].
#[derive(Debug)]
pub struct CtxPreStorageRead<'view, 'a: 'view, DB, H, CA>
where
    DB: storage::DB + for<'iter> storage::DBIter<'iter>,
    H: StorageHasher,
    CA: WasmCacheAccess,
{
    ctx: &'view Ctx<'a, DB, H, CA>,
}

/// Read access to the posterior storage (state after tx execution) via
/// [`trait@StorageRead`].
#[derive(Debug)]
pub struct CtxPostStorageRead<'view, 'a: 'view, DB, H, CA>
where
    DB: storage::DB + for<'iter> storage::DBIter<'iter>,
    H: StorageHasher,
    CA: WasmCacheAccess,
{
    ctx: &'view Ctx<'a, DB, H, CA>,
}

impl<'a, DB, H, CA> Ctx<'a, DB, H, CA>
where
    DB: 'static + storage::DB + for<'iter> storage::DBIter<'iter>,
    H: 'static + StorageHasher,
    CA: 'static + WasmCacheAccess,
{
    /// Initialize a new context for native VP call
    #[allow(clippy::too_many_arguments)]
    pub fn new(
        address: &'a Address,
        storage: &'a Storage<DB, H>,
        write_log: &'a WriteLog,
        tx: &'a Tx,
        tx_index: &'a TxIndex,
        gas_meter: VpGasMeter,
        keys_changed: &'a BTreeSet<Key>,
        verifiers: &'a BTreeSet<Address>,
        #[cfg(feature = "wasm-runtime")]
        vp_wasm_cache: crate::vm::wasm::VpCache<CA>,
    ) -> Self {
        Self {
            address,
            iterators: RefCell::new(PrefixIterators::default()),
            gas_meter: RefCell::new(gas_meter),
            storage,
            write_log,
            tx,
            tx_index,
            keys_changed,
            verifiers,
            #[cfg(feature = "wasm-runtime")]
            vp_wasm_cache,
            #[cfg(not(feature = "wasm-runtime"))]
            cache_access: std::marker::PhantomData,
        }
    }

    /// Add a gas cost incured in a validity predicate
    pub fn add_gas(
        &self,
        used_gas: u64,
    ) -> Result<(), vp_host_fns::RuntimeError> {
        vp_host_fns::add_gas(&mut self.gas_meter.borrow_mut(), used_gas)
    }

    /// Read access to the prior storage (state before tx execution)
    /// via [`trait@StorageRead`].
    pub fn pre<'view>(&'view self) -> CtxPreStorageRead<'view, 'a, DB, H, CA> {
        CtxPreStorageRead { ctx: self }
    }

    /// Read access to the posterior storage (state after tx execution)
    /// via [`trait@StorageRead`].
    pub fn post<'view>(
        &'view self,
    ) -> CtxPostStorageRead<'view, 'a, DB, H, CA> {
        CtxPostStorageRead { ctx: self }
    }
}

impl<'view, 'a: 'view, DB, H, CA> StorageRead
    for CtxPreStorageRead<'view, 'a, DB, H, CA>
where
    DB: 'static + storage::DB + for<'iter> storage::DBIter<'iter>,
    H: 'static + StorageHasher,
    CA: 'static + WasmCacheAccess,
{
    type PrefixIter<'iter> = storage::PrefixIter<'iter, DB> where Self: 'iter;

    fn read_bytes(
        &self,
        key: &crate::types::storage::Key,
    ) -> Result<Option<Vec<u8>>, storage_api::Error> {
        vp_host_fns::read_pre(
            &mut self.ctx.gas_meter.borrow_mut(),
            self.ctx.storage,
            self.ctx.write_log,
            key,
        )
        .into_storage_result()
    }

    fn has_key(
        &self,
        key: &crate::types::storage::Key,
    ) -> Result<bool, storage_api::Error> {
        vp_host_fns::has_key_pre(
            &mut self.ctx.gas_meter.borrow_mut(),
            self.ctx.storage,
            self.ctx.write_log,
            key,
        )
        .into_storage_result()
    }

    fn iter_prefix<'iter>(
        &'iter self,
        prefix: &crate::types::storage::Key,
    ) -> Result<Self::PrefixIter<'iter>, storage_api::Error> {
        vp_host_fns::iter_prefix_pre(
            &mut self.ctx.gas_meter.borrow_mut(),
            self.ctx.write_log,
            self.ctx.storage,
            prefix,
        )
        .into_storage_result()
    }

    // ---- Methods below are implemented in `self.ctx`, because they are
    //      the same in `pre/post` ----

    fn iter_next<'iter>(
        &'iter self,
        iter: &mut Self::PrefixIter<'iter>,
    ) -> Result<Option<(String, Vec<u8>)>, storage_api::Error> {
        vp_host_fns::iter_next::<DB>(&mut self.ctx.gas_meter.borrow_mut(), iter)
            .into_storage_result()
    }

    fn get_chain_id(&self) -> Result<String, storage_api::Error> {
        self.ctx.get_chain_id()
    }

    fn get_block_height(&self) -> Result<BlockHeight, storage_api::Error> {
        self.ctx.get_block_height()
    }

    fn get_block_hash(&self) -> Result<BlockHash, storage_api::Error> {
        self.ctx.get_block_hash()
    }

    fn get_block_epoch(&self) -> Result<Epoch, storage_api::Error> {
        self.ctx.get_block_epoch()
    }

    fn get_tx_index(&self) -> Result<TxIndex, storage_api::Error> {
        self.ctx.get_tx_index().into_storage_result()
    }

    fn get_native_token(&self) -> Result<Address, storage_api::Error> {
        self.ctx.get_native_token()
    }
}

impl<'view, 'a: 'view, DB, H, CA> StorageRead
    for CtxPostStorageRead<'view, 'a, DB, H, CA>
where
    DB: 'static + storage::DB + for<'iter> storage::DBIter<'iter>,
    H: 'static + StorageHasher,
    CA: 'static + WasmCacheAccess,
{
    type PrefixIter<'iter> = storage::PrefixIter<'iter, DB> where Self: 'iter;

    fn read_bytes(
        &self,
        key: &crate::types::storage::Key,
    ) -> Result<Option<Vec<u8>>, storage_api::Error> {
        vp_host_fns::read_post(
            &mut self.ctx.gas_meter.borrow_mut(),
            self.ctx.storage,
            self.ctx.write_log,
            key,
        )
        .into_storage_result()
    }

    fn has_key(
        &self,
        key: &crate::types::storage::Key,
    ) -> Result<bool, storage_api::Error> {
        vp_host_fns::has_key_post(
            &mut self.ctx.gas_meter.borrow_mut(),
            self.ctx.storage,
            self.ctx.write_log,
            key,
        )
        .into_storage_result()
    }

    fn iter_prefix<'iter>(
        &'iter self,
        prefix: &crate::types::storage::Key,
    ) -> Result<Self::PrefixIter<'iter>, storage_api::Error> {
        vp_host_fns::iter_prefix_post(
            &mut self.ctx.gas_meter.borrow_mut(),
            self.ctx.write_log,
            self.ctx.storage,
            prefix,
        )
        .into_storage_result()
    }

    // ---- Methods below are implemented in `self.ctx`, because they are
    //      the same in `pre/post` ----

    fn iter_next<'iter>(
        &'iter self,
        iter: &mut Self::PrefixIter<'iter>,
    ) -> Result<Option<(String, Vec<u8>)>, storage_api::Error> {
        vp_host_fns::iter_next::<DB>(&mut self.ctx.gas_meter.borrow_mut(), iter)
            .into_storage_result()
    }

    fn get_chain_id(&self) -> Result<String, storage_api::Error> {
        self.ctx.get_chain_id()
    }

    fn get_block_height(&self) -> Result<BlockHeight, storage_api::Error> {
        self.ctx.get_block_height()
    }

    fn get_block_hash(&self) -> Result<BlockHash, storage_api::Error> {
        self.ctx.get_block_hash()
    }

    fn get_block_epoch(&self) -> Result<Epoch, storage_api::Error> {
        self.ctx.get_block_epoch()
    }

    fn get_tx_index(&self) -> Result<TxIndex, storage_api::Error> {
        self.ctx.get_tx_index().into_storage_result()
    }

    fn get_native_token(&self) -> Result<Address, storage_api::Error> {
        Ok(self.ctx.storage.native_token.clone())
    }
}

impl<'view, 'a: 'view, DB, H, CA> VpEnv<'view> for Ctx<'a, DB, H, CA>
where
    DB: 'static + storage::DB + for<'iter> storage::DBIter<'iter>,
    H: 'static + StorageHasher,
    CA: 'static + WasmCacheAccess,
{
    type Post = CtxPostStorageRead<'view, 'a, DB, H, CA>;
    type Pre = CtxPreStorageRead<'view, 'a, DB, H, CA>;
    type PrefixIter<'iter> = storage::PrefixIter<'iter, DB> where Self: 'iter;

    fn pre(&'view self) -> Self::Pre {
        CtxPreStorageRead { ctx: self }
    }

    fn post(&'view self) -> Self::Post {
        CtxPostStorageRead { ctx: self }
    }

    fn read_temp<T: borsh::BorshDeserialize>(
        &self,
        key: &Key,
    ) -> Result<Option<T>, storage_api::Error> {
        vp_host_fns::read_temp(
            &mut self.gas_meter.borrow_mut(),
            self.write_log,
            key,
        )
        .map(|data| data.and_then(|t| T::try_from_slice(&t[..]).ok()))
        .into_storage_result()
    }

    fn read_bytes_temp(
        &self,
        key: &Key,
    ) -> Result<Option<Vec<u8>>, storage_api::Error> {
        vp_host_fns::read_temp(
            &mut self.gas_meter.borrow_mut(),
            self.write_log,
            key,
        )
        .into_storage_result()
    }

    fn get_chain_id(&self) -> Result<String, storage_api::Error> {
        vp_host_fns::get_chain_id(
            &mut self.gas_meter.borrow_mut(),
            self.storage,
        )
        .into_storage_result()
    }

    fn get_block_height(&self) -> Result<BlockHeight, storage_api::Error> {
        vp_host_fns::get_block_height(
            &mut self.gas_meter.borrow_mut(),
            self.storage,
        )
        .into_storage_result()
    }

    fn get_block_hash(&self) -> Result<BlockHash, storage_api::Error> {
        vp_host_fns::get_block_hash(
            &mut self.gas_meter.borrow_mut(),
            self.storage,
        )
        .into_storage_result()
    }

    fn get_block_epoch(&self) -> Result<Epoch, storage_api::Error> {
        vp_host_fns::get_block_epoch(
            &mut self.gas_meter.borrow_mut(),
            self.storage,
        )
        .into_storage_result()
    }

    fn get_tx_index(&self) -> Result<TxIndex, storage_api::Error> {
        vp_host_fns::get_tx_index(
            &mut self.gas_meter.borrow_mut(),
            self.tx_index,
        )
        .into_storage_result()
    }

    fn get_native_token(&self) -> Result<Address, storage_api::Error> {
        vp_host_fns::get_native_token(
            &mut self.gas_meter.borrow_mut(),
            self.storage,
        )
        .into_storage_result()
    }

    fn iter_prefix<'iter>(
        &'iter self,
        prefix: &Key,
    ) -> Result<Self::PrefixIter<'iter>, storage_api::Error> {
        vp_host_fns::iter_prefix_pre(
            &mut self.gas_meter.borrow_mut(),
            self.write_log,
            self.storage,
            prefix,
        )
        .into_storage_result()
    }

    fn eval(
        &self,
        vp_code: Vec<u8>,
        input_data: Vec<u8>,
    ) -> Result<bool, storage_api::Error> {
        #[cfg(feature = "wasm-runtime")]
        {
            use std::marker::PhantomData;

            use crate::vm::host_env::VpCtx;
            use crate::vm::wasm::run::VpEvalWasm;

            let eval_runner = VpEvalWasm {
                db: PhantomData,
                hasher: PhantomData,
                cache_access: PhantomData,
            };
            let mut iterators: PrefixIterators<'_, DB> =
                PrefixIterators::default();
            let mut result_buffer: Option<Vec<u8>> = None;
            let mut vp_wasm_cache = self.vp_wasm_cache.clone();

            let ctx = VpCtx::new(
                self.address,
                self.storage,
                self.write_log,
                &mut self.gas_meter.borrow_mut(),
                self.tx,
                self.tx_index,
                &mut iterators,
                self.verifiers,
                &mut result_buffer,
                self.keys_changed,
                &eval_runner,
                &mut vp_wasm_cache,
                #[cfg(not(feature = "mainnet"))]
                false,
            );
            match eval_runner.eval_native_result(ctx, vp_code, input_data) {
                Ok(result) => Ok(result),
                Err(err) => {
                    tracing::warn!(
                        "VP eval from a native VP failed with: {}",
                        err
                    );
                    Ok(false)
                }
            }
        }

        #[cfg(not(feature = "wasm-runtime"))]
        {
            // This line is here to prevent unused var clippy warning
            let _ = (vp_code, input_data);
            unimplemented!(
                "The \"wasm-runtime\" feature must be enabled to use the \
                 `eval` function."
            )
        }
    }

    fn verify_tx_signature(
        &self,
        pk: &crate::types::key::common::PublicKey,
        sig: &crate::types::key::common::Signature,
    ) -> Result<bool, storage_api::Error> {
        Ok(self.tx.verify_sig(pk, sig).is_ok())
    }

    fn verify_masp(&self, _tx: Vec<u8>) -> Result<bool, storage_api::Error> {
        unimplemented!("no masp native vp")
    }

    fn get_tx_code_hash(&self) -> Result<Hash, storage_api::Error> {
        vp_host_fns::get_tx_code_hash(&mut self.gas_meter.borrow_mut(), self.tx)
            .into_storage_result()
    }

    fn read_pre<T: borsh::BorshDeserialize>(
        &self,
        key: &Key,
    ) -> Result<Option<T>, storage_api::Error> {
        self.pre().read(key).map_err(Into::into)
    }

    fn read_bytes_pre(
        &self,
        key: &Key,
    ) -> Result<Option<Vec<u8>>, storage_api::Error> {
        self.pre().read_bytes(key).map_err(Into::into)
    }

    fn read_post<T: borsh::BorshDeserialize>(
        &self,
        key: &Key,
    ) -> Result<Option<T>, storage_api::Error> {
        self.post().read(key).map_err(Into::into)
    }

    fn read_bytes_post(
        &self,
        key: &Key,
    ) -> Result<Option<Vec<u8>>, storage_api::Error> {
        self.post().read_bytes(key).map_err(Into::into)
    }

    fn has_key_pre(&self, key: &Key) -> Result<bool, storage_api::Error> {
        self.pre().has_key(key).map_err(Into::into)
    }

    fn has_key_post(&self, key: &Key) -> Result<bool, storage_api::Error> {
        self.post().has_key(key).map_err(Into::into)
    }
<<<<<<< HEAD

    fn iter_pre_next(
        &'view self,
        iter: &mut Self::PrefixIter,
    ) -> Result<Option<(String, Vec<u8>)>, storage_api::Error> {
        self.pre().iter_next(iter).map_err(Into::into)
    }

    fn iter_post_next(
        &'view self,
        iter: &mut Self::PrefixIter,
    ) -> Result<Option<(String, Vec<u8>)>, storage_api::Error> {
        self.post().iter_next(iter).map_err(Into::into)
    }
}

/// A convenience trait for reading and automatically deserializing a value from
/// storage
pub trait StorageReader {
    /// If `maybe_bytes` is not empty, return an `Option<T>` containing the
    /// deserialization of the bytes inside `maybe_bytes`.
    fn deserialize_if_present<T: BorshDeserialize>(
        maybe_bytes: Option<Vec<u8>>,
    ) -> eyre::Result<Option<T>> {
        maybe_bytes
            .map(|ref bytes| {
                T::try_from_slice(bytes)
                    .wrap_err_with(|| "couldn't deserialize".to_string())
            })
            .transpose()
    }

    /// Storage read prior state (before tx execution). It will try to read from
    /// the storage.
    fn read_pre_value<T: BorshDeserialize>(
        &self,
        key: &Key,
    ) -> eyre::Result<Option<T>>;

    /// Storage read posterior state (after tx execution). It will try to read
    /// from the write log first and if no entry found then from the
    /// storage.
    fn read_post_value<T: BorshDeserialize>(
        &self,
        key: &Key,
    ) -> eyre::Result<Option<T>>;
}

impl<'a, DB, H, CA> StorageReader for &Ctx<'a, DB, H, CA>
where
    DB: 'static + storage::DB + for<'iter> storage::DBIter<'iter>,
    H: 'static + StorageHasher,
    CA: 'static + WasmCacheAccess,
{
    /// Helper function. After reading posterior state,
    /// borsh deserialize to specified type
    fn read_post_value<T>(&self, key: &Key) -> eyre::Result<Option<T>>
    where
        T: BorshDeserialize,
    {
        let maybe_bytes = Ctx::read_bytes_post(self, key)
            .wrap_err_with(|| format!("couldn't read_bytes_post {}", key))?;
        Self::deserialize_if_present(maybe_bytes)
    }

    /// Helper function. After reading prior state,
    /// borsh deserialize to specified type
    fn read_pre_value<T>(&self, key: &Key) -> eyre::Result<Option<T>>
    where
        T: BorshDeserialize,
    {
        let maybe_bytes = Ctx::read_bytes_pre(self, key)
            .wrap_err_with(|| format!("couldn't read_bytes_pre {}", key))?;
        Self::deserialize_if_present(maybe_bytes)
    }
}

#[cfg(any(test, feature = "testing"))]
pub(super) mod testing {
    use std::collections::HashMap;

    use borsh::BorshDeserialize;

    use super::*;

    #[derive(Debug, Default)]
    pub(in super::super) struct FakeStorageReader {
        pre: HashMap<Key, Vec<u8>>,
        post: HashMap<Key, Vec<u8>>,
    }

    impl StorageReader for FakeStorageReader {
        fn read_pre_value<T: BorshDeserialize>(
            &self,
            key: &Key,
        ) -> eyre::Result<Option<T>> {
            let bytes = match self.pre.get(key) {
                Some(bytes) => bytes.to_owned(),
                None => return Ok(None),
            };
            Self::deserialize_if_present(Some(bytes))
        }

        fn read_post_value<T: BorshDeserialize>(
            &self,
            key: &Key,
        ) -> eyre::Result<Option<T>> {
            let bytes = match self.post.get(key) {
                Some(bytes) => bytes.to_owned(),
                None => return Ok(None),
            };
            Self::deserialize_if_present(Some(bytes))
        }
    }
=======
>>>>>>> 07b8ff2c
}<|MERGE_RESOLUTION|>--- conflicted
+++ resolved
@@ -556,21 +556,6 @@
     fn has_key_post(&self, key: &Key) -> Result<bool, storage_api::Error> {
         self.post().has_key(key).map_err(Into::into)
     }
-<<<<<<< HEAD
-
-    fn iter_pre_next(
-        &'view self,
-        iter: &mut Self::PrefixIter,
-    ) -> Result<Option<(String, Vec<u8>)>, storage_api::Error> {
-        self.pre().iter_next(iter).map_err(Into::into)
-    }
-
-    fn iter_post_next(
-        &'view self,
-        iter: &mut Self::PrefixIter,
-    ) -> Result<Option<(String, Vec<u8>)>, storage_api::Error> {
-        self.post().iter_next(iter).map_err(Into::into)
-    }
 }
 
 /// A convenience trait for reading and automatically deserializing a value from
@@ -671,6 +656,4 @@
             Self::deserialize_if_present(Some(bytes))
         }
     }
-=======
->>>>>>> 07b8ff2c
 }