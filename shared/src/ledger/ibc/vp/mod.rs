--- conflicted
+++ resolved
@@ -9,16 +9,14 @@
 use std::rc::Rc;
 use std::time::Duration;
 
-<<<<<<< HEAD
 use namada_core::ledger::ibc::storage::{
     client_id, ibc_prefix, is_client_counter_key, IbcPrefix,
-=======
+};
 use borsh::BorshDeserialize;
 use context::{PseudoExecutionContext, VpValidationContext};
 use namada_core::ledger::ibc::storage::{is_ibc_denom_key, is_ibc_key};
 use namada_core::ledger::ibc::{
     Error as ActionError, IbcActions, TransferModule, ValidationParams,
->>>>>>> a9a3e323
 };
 use namada_core::ledger::storage::write_log::StorageModification;
 use namada_core::ledger::storage::{self as ledger_storage, StorageHasher};
@@ -81,89 +79,19 @@
         tx_data: &Tx,
         keys_changed: &BTreeSet<Key>,
         _verifiers: &BTreeSet<Address>,
-<<<<<<< HEAD
-    ) -> Result<bool> {
+    ) -> VpResult<bool> {
         let signed = tx_data;
         let tx_data = signed.data().ok_or(Error::NoTxData)?;
-        let mut clients = HashSet::new();
-
-        for key in keys_changed {
-            if let Some(ibc_prefix) = ibc_prefix(key) {
-                match ibc_prefix {
-                    IbcPrefix::Client => {
-                        if is_client_counter_key(key) {
-                            let counter =
-                                self.client_counter().map_err(|_| {
-                                    Error::CounterError(
-                                        "The client counter doesn't exist"
-                                            .to_owned(),
-                                    )
-                                })?;
-                            if self.client_counter_pre()? >= counter {
-                                return Err(Error::CounterError(
-                                    "The client counter is invalid".to_owned(),
-                                ));
-                            }
-                        } else {
-                            let client_id = client_id(key)
-                                .map_err(|e| Error::KeyError(e.to_string()))?;
-                            if !clients.insert(client_id.clone()) {
-                                // this client has been checked
-                                continue;
-                            }
-                            self.validate_client(&client_id, &tx_data)?
-                        }
-                    }
-                    IbcPrefix::Connection => {
-                        self.validate_connection(key, &tx_data)?
-                    }
-                    IbcPrefix::Channel => {
-                        self.validate_channel(key, &tx_data)?
-                    }
-                    IbcPrefix::Port => self.validate_port(key)?,
-                    IbcPrefix::Capability => self.validate_capability(key)?,
-                    IbcPrefix::SeqSend => {
-                        self.validate_sequence_send(key, &tx_data)?
-                    }
-                    IbcPrefix::SeqRecv => {
-                        self.validate_sequence_recv(key, &tx_data)?
-                    }
-                    IbcPrefix::SeqAck => {
-                        self.validate_sequence_ack(key, &tx_data)?
-                    }
-                    IbcPrefix::Commitment => {
-                        self.validate_commitment(key, &tx_data)?
-                    }
-                    IbcPrefix::Receipt => {
-                        self.validate_receipt(key, &tx_data)?
-                    }
-                    IbcPrefix::Ack => self.validate_ack(key)?,
-                    IbcPrefix::Event => {}
-                    IbcPrefix::Denom => self.validate_denom(&tx_data)?,
-                    IbcPrefix::Unknown => {
-                        return Err(Error::KeyError(format!(
-                            "Invalid IBC-related key: {}",
-                            key
-                        )));
-                    }
-                };
-            }
-=======
-    ) -> VpResult<bool> {
-        let signed =
-            SignedTxData::try_from_slice(tx_data).map_err(Error::Decoding)?;
-        let tx_data = &signed.data.ok_or(Error::NoTxData)?;
 
         // Pseudo execution and compare them
-        self.validate_state(tx_data, keys_changed)?;
+        self.validate_state(&tx_data, keys_changed)?;
 
         // Validate the state according to the given IBC message
-        self.validate_with_msg(tx_data)?;
+        self.validate_with_msg(&tx_data)?;
 
         // Validate the denom store if a denom key has been changed
         if keys_changed.iter().any(is_ibc_denom_key) {
-            self.validate_denom(tx_data).map_err(Error::Denom)?;
->>>>>>> a9a3e323
+            self.validate_denom(&tx_data).map_err(Error::Denom)?;
         }
 
         Ok(true)
@@ -786,23 +714,13 @@
         let tx_code = vec![];
         let mut tx_data = vec![];
         msg.to_any().encode(&mut tx_data).expect("encoding failed");
-<<<<<<< HEAD
-=======
-        let tx = Tx::new(
-            tx_code,
-            Some(tx_data),
-            wl_storage.storage.chain_id.clone(),
-            None,
-        )
-        .sign(&keypair_1());
->>>>>>> a9a3e323
         let gas_meter = VpGasMeter::new(0);
         let (vp_wasm_cache, _vp_cache_dir) =
             wasm::compilation_cache::common::testing::cache();
 
         let verifiers = BTreeSet::new();
         let mut outer_tx = Tx::new(TxType::Raw);
-        outer_tx.header.chain_id = storage.chain_id.clone();
+        outer_tx.header.chain_id = wl_storage.storage.chain_id.clone();
         outer_tx.set_code(Code::new(tx_code));
         outer_tx.set_data(Data::new(tx_data));
         outer_tx.add_section(Section::Signature(Signature::new(
@@ -815,15 +733,9 @@
         )));
         let ctx = Ctx::new(
             &ADDRESS,
-<<<<<<< HEAD
-            &storage,
-            &write_log,
-            &outer_tx,
-=======
             &wl_storage.storage,
             &wl_storage.write_log,
-            &tx,
->>>>>>> a9a3e323
+            &outer_tx,
             &tx_index,
             gas_meter,
             &keys_changed,
@@ -882,31 +794,22 @@
 
         let tx_index = TxIndex::default();
         let tx_code = vec![];
-<<<<<<< HEAD
-        let tx_data = vec![];
-        let mut outer_tx = Tx::new(TxType::Raw);
-        outer_tx.header.chain_id = storage.chain_id.clone();
-        outer_tx.set_code(Code::new(tx_code));
-        outer_tx.set_data(Data::new(tx_data));
-        outer_tx.add_section(Section::Signature(Signature::new(
-            outer_tx.code_sechash(),
-            &keypair_1(),
-        )));
-        outer_tx.add_section(Section::Signature(Signature::new(
-            outer_tx.data_sechash(),
-            &keypair_1(),
-        )));
-=======
         let mut tx_data = vec![];
         msg.to_any().encode(&mut tx_data).expect("encoding failed");
-        let tx = Tx::new(
-            tx_code,
-            Some(tx_data),
-            wl_storage.storage.chain_id.clone(),
-            None,
-        )
-        .sign(&keypair_1());
->>>>>>> a9a3e323
+
+        let mut tx = Tx::new(TxType::Raw);
+        tx.header.chain_id = wl_storage.storage.chain_id.clone();
+        tx.set_code(Code::new(tx_code));
+        tx.set_data(Data::new(tx_data));
+        tx.add_section(Section::Signature(Signature::new(
+            tx.code_sechash(),
+            &keypair_1(),
+        )));
+        tx.add_section(Section::Signature(Signature::new(
+            tx.data_sechash(),
+            &keypair_1(),
+        )));
+
         let gas_meter = VpGasMeter::new(0);
         let (vp_wasm_cache, _vp_cache_dir) =
             wasm::compilation_cache::common::testing::cache();
@@ -914,15 +817,9 @@
         let verifiers = BTreeSet::new();
         let ctx = Ctx::new(
             &ADDRESS,
-<<<<<<< HEAD
-            &storage,
-            &write_log,
-            &outer_tx,
-=======
             &wl_storage.storage,
             &wl_storage.write_log,
             &tx,
->>>>>>> a9a3e323
             &tx_index,
             gas_meter,
             &keys_changed,
@@ -933,7 +830,7 @@
         let ibc = Ibc { ctx };
         // this should fail because no state is stored
         let result = ibc
-            .validate_tx(&outer_tx, &keys_changed, &verifiers)
+            .validate_tx(&tx, &keys_changed, &verifiers)
             .unwrap_err();
         assert_matches!(result, Error::StateChange(_));
     }
@@ -1042,18 +939,20 @@
         let tx_code = vec![];
         let mut tx_data = vec![];
         msg.to_any().encode(&mut tx_data).expect("encoding failed");
-        let mut outer_tx = Tx::new(TxType::Raw);
-        outer_tx.header.chain_id = wl_storage.storage.chain_id.clone();
-        outer_tx.set_code(Code::new(tx_code));
-        outer_tx.set_data(Data::new(tx_data));
-        outer_tx.add_section(Section::Signature(Signature::new(
-            outer_tx.code_sechash(),
-            &keypair_1(),
-        )));
-        outer_tx.add_section(Section::Signature(Signature::new(
-            outer_tx.data_sechash(),
-            &keypair_1(),
-        )));
+
+        let mut tx = Tx::new(TxType::Raw);
+        tx.header.chain_id = wl_storage.storage.chain_id.clone();
+        tx.set_code(Code::new(tx_code));
+        tx.set_data(Data::new(tx_data));
+        tx.add_section(Section::Signature(Signature::new(
+            tx.code_sechash(),
+            &keypair_1(),
+        )));
+        tx.add_section(Section::Signature(Signature::new(
+            tx.data_sechash(),
+            &keypair_1(),
+        )));
+        
         let gas_meter = VpGasMeter::new(0);
         let (vp_wasm_cache, _vp_cache_dir) =
             wasm::compilation_cache::common::testing::cache();
@@ -1063,7 +962,7 @@
             &ADDRESS,
             &wl_storage.storage,
             &wl_storage.write_log,
-            &outer_tx,
+            &tx,
             &tx_index,
             gas_meter,
             &keys_changed,
@@ -1073,8 +972,12 @@
         let ibc = Ibc { ctx };
         // this should return true because state has been stored
         assert!(
-            ibc.validate_tx(&outer_tx, &keys_changed, &verifiers)
-                .expect("validation failed")
+            ibc.validate_tx(
+                &tx,
+                &keys_changed,
+                &verifiers
+            )
+            .expect("validation failed")
         );
     }
 
@@ -1252,28 +1155,20 @@
         let tx_code = vec![];
         let mut tx_data = vec![];
         msg.to_any().encode(&mut tx_data).expect("encoding failed");
-<<<<<<< HEAD
-        let mut outer_tx = Tx::new(TxType::Raw);
-        outer_tx.header.chain_id = storage.chain_id.clone();
-        outer_tx.set_code(Code::new(tx_code));
-        outer_tx.set_data(Data::new(tx_data));
-        outer_tx.add_section(Section::Signature(Signature::new(
-            outer_tx.code_sechash(),
-            &keypair_1(),
-        )));
-        outer_tx.add_section(Section::Signature(Signature::new(
-            outer_tx.data_sechash(),
-            &keypair_1(),
-        )));
-=======
-        let tx = Tx::new(
-            tx_code,
-            Some(tx_data),
-            wl_storage.storage.chain_id.clone(),
-            None,
-        )
-        .sign(&keypair_1());
->>>>>>> a9a3e323
+
+        let mut tx = Tx::new(TxType::Raw);
+        tx.header.chain_id = wl_storage.storage.chain_id.clone();
+        tx.set_code(Code::new(tx_code));
+        tx.set_data(Data::new(tx_data));
+        tx.add_section(Section::Signature(Signature::new(
+            tx.code_sechash(),
+            &keypair_1(),
+        )));
+        tx.add_section(Section::Signature(Signature::new(
+            tx.data_sechash(),
+            &keypair_1(),
+        )));
+        
         let gas_meter = VpGasMeter::new(0);
         let (vp_wasm_cache, _vp_cache_dir) =
             wasm::compilation_cache::common::testing::cache();
@@ -1281,15 +1176,9 @@
         let verifiers = BTreeSet::new();
         let ctx = Ctx::new(
             &ADDRESS,
-<<<<<<< HEAD
-            &storage,
-            &write_log,
-            &outer_tx,
-=======
             &wl_storage.storage,
             &wl_storage.write_log,
             &tx,
->>>>>>> a9a3e323
             &tx_index,
             gas_meter,
             &keys_changed,
@@ -1299,7 +1188,7 @@
         let ibc = Ibc { ctx };
         // this should fail because no event
         let result = ibc
-            .validate_tx(&outer_tx, &keys_changed, &verifiers)
+            .validate_tx(&tx, &keys_changed, &verifiers)
             .unwrap_err();
         assert_matches!(result, Error::IbcEvent(_));
     }
@@ -1400,16 +1289,16 @@
         let tx_code = vec![];
         let mut tx_data = vec![];
         msg.to_any().encode(&mut tx_data).expect("encoding failed");
-        let mut outer_tx = Tx::new(TxType::Raw);
-        outer_tx.header.chain_id = wl_storage.storage.chain_id.clone();
-        outer_tx.set_code(Code::new(tx_code));
-        outer_tx.set_data(Data::new(tx_data));
-        outer_tx.add_section(Section::Signature(Signature::new(
-            outer_tx.code_sechash(),
-            &keypair_1(),
-        )));
-        outer_tx.add_section(Section::Signature(Signature::new(
-            outer_tx.data_sechash(),
+        let mut tx = Tx::new(TxType::Raw);
+        tx.header.chain_id = wl_storage.storage.chain_id.clone();
+        tx.set_code(Code::new(tx_code));
+        tx.set_data(Data::new(tx_data));
+        tx.add_section(Section::Signature(Signature::new(
+            tx.code_sechash(),
+            &keypair_1(),
+        )));
+        tx.add_section(Section::Signature(Signature::new(
+            tx.data_sechash(),
             &keypair_1(),
         )));
         let gas_meter = VpGasMeter::new(0);
@@ -1421,7 +1310,7 @@
             &ADDRESS,
             &wl_storage.storage,
             &wl_storage.write_log,
-            &outer_tx,
+            &tx,
             &tx_index,
             gas_meter,
             &keys_changed,
@@ -1431,8 +1320,12 @@
         let ibc = Ibc { ctx };
         // this should return true because state has been stored
         assert!(
-            ibc.validate_tx(&outer_tx, &keys_changed, &verifiers)
-                .expect("validation failed")
+            ibc.validate_tx(
+                &tx,
+                &keys_changed,
+                &verifiers
+            )
+            .expect("validation failed")
         );
     }
 
@@ -2070,16 +1963,16 @@
         let tx_code = vec![];
         let mut tx_data = vec![];
         msg.to_any().encode(&mut tx_data).expect("encoding failed");
-        let mut outer_tx = Tx::new(TxType::Raw);
-        outer_tx.header.chain_id = wl_storage.storage.chain_id.clone();
-        outer_tx.set_code(Code::new(tx_code));
-        outer_tx.set_data(Data::new(tx_data));
-        outer_tx.add_section(Section::Signature(Signature::new(
-            outer_tx.code_sechash(),
-            &keypair_1(),
-        )));
-        outer_tx.add_section(Section::Signature(Signature::new(
-            outer_tx.data_sechash(),
+        let mut tx = Tx::new(TxType::Raw);
+        tx.header.chain_id = wl_storage.storage.chain_id.clone();
+        tx.set_code(Code::new(tx_code));
+        tx.set_data(Data::new(tx_data));
+        tx.add_section(Section::Signature(Signature::new(
+            tx.code_sechash(),
+            &keypair_1(),
+        )));
+        tx.add_section(Section::Signature(Signature::new(
+            tx.data_sechash(),
             &keypair_1(),
         )));
         let gas_meter = VpGasMeter::new(0);
@@ -2091,7 +1984,7 @@
             &ADDRESS,
             &wl_storage.storage,
             &wl_storage.write_log,
-            &outer_tx,
+            &tx,
             &tx_index,
             gas_meter,
             &keys_changed,
@@ -2100,114 +1993,15 @@
         );
         let ibc = Ibc { ctx };
         assert!(
-            ibc.validate_tx(&outer_tx, &keys_changed, &verifiers)
-                .expect("validation failed")
-        );
-    }
-
-<<<<<<< HEAD
-    #[test]
-    fn test_validate_port() {
-        let mut wl_storage = insert_init_states();
-        // insert a port
-        set_port(&mut wl_storage.write_log, 0);
-
-        let tx_index = TxIndex::default();
-        let tx_code = vec![];
-        let tx_data = vec![];
-        let mut outer_tx = Tx::new(TxType::Raw);
-        outer_tx.header.chain_id = wl_storage.storage.chain_id.clone();
-        outer_tx.set_code(Code::new(tx_code));
-        outer_tx.set_data(Data::new(tx_data));
-        outer_tx.add_section(Section::Signature(Signature::new(
-            outer_tx.code_sechash(),
-            &keypair_1(),
-        )));
-        outer_tx.add_section(Section::Signature(Signature::new(
-            outer_tx.data_sechash(),
-            &keypair_1(),
-        )));
-        let gas_meter = VpGasMeter::new(0);
-        let (vp_wasm_cache, _vp_cache_dir) =
-            wasm::compilation_cache::common::testing::cache();
-
-        let mut keys_changed = BTreeSet::new();
-        keys_changed.insert(port_key(&get_port_id()));
-
-        let verifiers = BTreeSet::new();
-        let ctx = Ctx::new(
-            &ADDRESS,
-            &wl_storage.storage,
-            &wl_storage.write_log,
-            &outer_tx,
-            &tx_index,
-            gas_meter,
-            &keys_changed,
-            &verifiers,
-            vp_wasm_cache,
-        );
-        let ibc = Ibc { ctx };
-        assert!(
-            ibc.validate_tx(&outer_tx, &keys_changed, &verifiers)
-                .expect("validation failed")
-        );
-    }
-
-    #[test]
-    fn test_validate_capability() {
-        let mut wl_storage = insert_init_states();
-        // insert a port
-        let index = 0;
-        set_port(&mut wl_storage.write_log, index);
-
-        let tx_index = TxIndex::default();
-        let tx_code = vec![];
-        let tx_data = vec![];
-        let mut outer_tx = Tx::new(TxType::Raw);
-        outer_tx.header.chain_id = wl_storage.storage.chain_id.clone();
-        outer_tx.set_code(Code::new(tx_code));
-        outer_tx.set_data(Data::new(tx_data));
-        outer_tx.add_section(Section::Signature(Signature::new(
-            outer_tx.code_sechash(),
-            &keypair_1(),
-        )));
-        outer_tx.add_section(Section::Signature(Signature::new(
-            outer_tx.data_sechash(),
-            &keypair_1(),
-        )));
-        let gas_meter = VpGasMeter::new(0);
-        let (vp_wasm_cache, _vp_cache_dir) =
-            wasm::compilation_cache::common::testing::cache();
-
-        let mut keys_changed = BTreeSet::new();
-        let cap_key = capability_key(index);
-        keys_changed.insert(cap_key);
-
-        let verifiers = BTreeSet::new();
-        let ctx = Ctx::new(
-            &ADDRESS,
-            &wl_storage.storage,
-            &wl_storage.write_log,
-            &outer_tx,
-            &tx_index,
-            gas_meter,
-            &keys_changed,
-            &verifiers,
-            vp_wasm_cache,
-        );
-
-        let ibc = Ibc { ctx };
-        assert!(
-            ibc.validate_tx(&outer_tx, &keys_changed, &verifiers)
-                .expect("validation failed")
-        );
-    }
-
-    #[test]
-    fn test_validate_seq_send() {
-        let mut wl_storage = insert_init_states();
-        // insert an opened connection
-=======
+            ibc.validate_tx(
+                &tx,
+                &keys_changed,
+                &verifiers
+            )
+            .expect("validation failed")
+        );
+    }
+
     // skip test_close_init_channel() and test_close_confirm_channel() since it
     // is not allowed to close the transfer channel
 
@@ -2218,7 +2012,6 @@
         insert_init_client(&mut wl_storage);
 
         // insert an open connection
->>>>>>> a9a3e323
         let conn_key = connection_key(&get_connection_id());
         let conn = get_connection(ConnState::Open);
         let bytes = conn.encode_vec().expect("encoding failed");
@@ -2315,16 +2108,16 @@
         let tx_code = vec![];
         let mut tx_data = vec![];
         msg.to_any().encode(&mut tx_data).expect("encoding failed");
-        let mut outer_tx = Tx::new(TxType::Raw);
-        outer_tx.header.chain_id = wl_storage.storage.chain_id.clone();
-        outer_tx.set_code(Code::new(tx_code));
-        outer_tx.set_data(Data::new(tx_data));
-        outer_tx.add_section(Section::Signature(Signature::new(
-            outer_tx.code_sechash(),
-            &keypair_1(),
-        )));
-        outer_tx.add_section(Section::Signature(Signature::new(
-            outer_tx.data_sechash(),
+        let mut tx = Tx::new(TxType::Raw);
+        tx.header.chain_id = wl_storage.storage.chain_id.clone();
+        tx.set_code(Code::new(tx_code));
+        tx.set_data(Data::new(tx_data));
+        tx.add_section(Section::Signature(Signature::new(
+            tx.code_sechash(),
+            &keypair_1(),
+        )));
+        tx.add_section(Section::Signature(Signature::new(
+            tx.data_sechash(),
             &keypair_1(),
         )));
         let gas_meter = VpGasMeter::new(0);
@@ -2336,7 +2129,7 @@
             &ADDRESS,
             &wl_storage.storage,
             &wl_storage.write_log,
-            &outer_tx,
+            &tx,
             &tx_index,
             gas_meter,
             &keys_changed,
@@ -2345,8 +2138,12 @@
         );
         let ibc = Ibc { ctx };
         assert!(
-            ibc.validate_tx(&outer_tx, &keys_changed, &verifiers)
-                .expect("validation failed")
+            ibc.validate_tx(
+                &tx,
+                &keys_changed,
+                &verifiers
+            )
+            .expect("validation failed")
         );
     }
 
@@ -2494,16 +2291,16 @@
         let tx_code = vec![];
         let mut tx_data = vec![];
         msg.to_any().encode(&mut tx_data).expect("encoding failed");
-        let mut outer_tx = Tx::new(TxType::Raw);
-        outer_tx.header.chain_id = wl_storage.storage.chain_id.clone();
-        outer_tx.set_code(Code::new(tx_code));
-        outer_tx.set_data(Data::new(tx_data));
-        outer_tx.add_section(Section::Signature(Signature::new(
-            outer_tx.code_sechash(),
-            &keypair_1(),
-        )));
-        outer_tx.add_section(Section::Signature(Signature::new(
-            outer_tx.data_sechash(),
+        let mut tx = Tx::new(TxType::Raw);
+        tx.header.chain_id = wl_storage.storage.chain_id.clone();
+        tx.set_code(Code::new(tx_code));
+        tx.set_data(Data::new(tx_data));
+        tx.add_section(Section::Signature(Signature::new(
+            tx.code_sechash(),
+            &keypair_1(),
+        )));
+        tx.add_section(Section::Signature(Signature::new(
+            tx.data_sechash(),
             &keypair_1(),
         )));
         let gas_meter = VpGasMeter::new(0);
@@ -2515,7 +2312,7 @@
             &ADDRESS,
             &wl_storage.storage,
             &wl_storage.write_log,
-            &outer_tx,
+            &tx,
             &tx_index,
             gas_meter,
             &keys_changed,
@@ -2524,8 +2321,12 @@
         );
         let ibc = Ibc { ctx };
         assert!(
-            ibc.validate_tx(&outer_tx, &keys_changed, &verifiers)
-                .expect("validation failed")
+            ibc.validate_tx(
+                &tx,
+                &keys_changed,
+                &verifiers
+            )
+            .expect("validation failed")
         );
     }
 
@@ -2642,16 +2443,16 @@
         let tx_code = vec![];
         let mut tx_data = vec![];
         msg.to_any().encode(&mut tx_data).expect("encoding failed");
-        let mut outer_tx = Tx::new(TxType::Raw);
-        outer_tx.header.chain_id = wl_storage.storage.chain_id.clone();
-        outer_tx.set_code(Code::new(tx_code));
-        outer_tx.set_data(Data::new(tx_data));
-        outer_tx.add_section(Section::Signature(Signature::new(
-            outer_tx.code_sechash(),
-            &keypair_1(),
-        )));
-        outer_tx.add_section(Section::Signature(Signature::new(
-            outer_tx.data_sechash(),
+        let mut tx = Tx::new(TxType::Raw);
+        tx.header.chain_id = wl_storage.storage.chain_id.clone();
+        tx.set_code(Code::new(tx_code));
+        tx.set_data(Data::new(tx_data));
+        tx.add_section(Section::Signature(Signature::new(
+            tx.code_sechash(),
+            &keypair_1(),
+        )));
+        tx.add_section(Section::Signature(Signature::new(
+            tx.data_sechash(),
             &keypair_1(),
         )));
         let gas_meter = VpGasMeter::new(0);
@@ -2663,7 +2464,7 @@
             &ADDRESS,
             &wl_storage.storage,
             &wl_storage.write_log,
-            &outer_tx,
+            &tx,
             &tx_index,
             gas_meter,
             &keys_changed,
@@ -2672,8 +2473,12 @@
         );
         let ibc = Ibc { ctx };
         assert!(
-            ibc.validate_tx(&outer_tx, &keys_changed, &verifiers)
-                .expect("validation failed")
+            ibc.validate_tx(
+                &tx,
+                &keys_changed,
+                &verifiers
+            )
+            .expect("validation failed")
         );
     }
 
@@ -2795,16 +2600,16 @@
         let tx_code = vec![];
         let mut tx_data = vec![];
         msg.to_any().encode(&mut tx_data).expect("encoding failed");
-        let mut outer_tx = Tx::new(TxType::Raw);
-        outer_tx.header.chain_id = wl_storage.storage.chain_id.clone();
-        outer_tx.set_code(Code::new(tx_code));
-        outer_tx.set_data(Data::new(tx_data));
-        outer_tx.add_section(Section::Signature(Signature::new(
-            outer_tx.code_sechash(),
-            &keypair_1(),
-        )));
-        outer_tx.add_section(Section::Signature(Signature::new(
-            outer_tx.data_sechash(),
+        let mut tx = Tx::new(TxType::Raw);
+        tx.header.chain_id = wl_storage.storage.chain_id.clone();
+        tx.set_code(Code::new(tx_code));
+        tx.set_data(Data::new(tx_data));
+        tx.add_section(Section::Signature(Signature::new(
+            tx.code_sechash(),
+            &keypair_1(),
+        )));
+        tx.add_section(Section::Signature(Signature::new(
+            tx.data_sechash(),
             &keypair_1(),
         )));
         let gas_meter = VpGasMeter::new(0);
@@ -2816,7 +2621,7 @@
             &ADDRESS,
             &wl_storage.storage,
             &wl_storage.write_log,
-            &outer_tx,
+            &tx,
             &tx_index,
             gas_meter,
             &keys_changed,
@@ -2825,8 +2630,12 @@
         );
         let ibc = Ibc { ctx };
         assert!(
-            ibc.validate_tx(&outer_tx, &keys_changed, &verifiers)
-                .expect("validation failed")
+            ibc.validate_tx(
+                &tx,
+                &keys_changed,
+                &verifiers
+            )
+            .expect("validation failed")
         );
     }
 
@@ -2904,53 +2713,6 @@
             .begin_block(BlockHash::default(), BlockHeight(2))
             .unwrap();
 
-<<<<<<< HEAD
-        let tx_index = TxIndex::default();
-        let tx_code = vec![];
-        let mut tx_data = vec![];
-        msg.to_any().encode(&mut tx_data).expect("encoding failed");
-        let mut outer_tx = Tx::new(TxType::Raw);
-        outer_tx.header.chain_id = wl_storage.storage.chain_id.clone();
-        outer_tx.set_code(Code::new(tx_code));
-        outer_tx.set_data(Data::new(tx_data));
-        outer_tx.add_section(Section::Signature(Signature::new(
-            outer_tx.code_sechash(),
-            &keypair_1(),
-        )));
-        outer_tx.add_section(Section::Signature(Signature::new(
-            outer_tx.data_sechash(),
-            &keypair_1(),
-        )));
-        let gas_meter = VpGasMeter::new(0);
-        let (vp_wasm_cache, _vp_cache_dir) =
-            wasm::compilation_cache::common::testing::cache();
-        let mut keys_changed = BTreeSet::new();
-        keys_changed.insert(receipt_key);
-
-        let verifiers = BTreeSet::new();
-        let ctx = Ctx::new(
-            &ADDRESS,
-            &wl_storage.storage,
-            &wl_storage.write_log,
-            &outer_tx,
-            &tx_index,
-            gas_meter,
-            &keys_changed,
-            &verifiers,
-            vp_wasm_cache,
-        );
-
-        let ibc = Ibc { ctx };
-        assert!(
-            ibc.validate_tx(&outer_tx, &keys_changed, &verifiers)
-                .expect("validation failed")
-        );
-    }
-
-    #[test]
-    fn test_validate_ack() {
-        let mut wl_storage = insert_init_states();
-=======
         // prepare data
         let msg = MsgTimeoutOnClose {
             packet: packet.clone(),
@@ -2960,7 +2722,6 @@
             proof_height_on_b: Height::new(0, 1).unwrap(),
             signer: Signer::from_str("account0").expect("invalid signer"),
         };
->>>>>>> a9a3e323
 
         // delete the commitment
         wl_storage
@@ -2994,31 +2755,20 @@
 
         let tx_index = TxIndex::default();
         let tx_code = vec![];
-<<<<<<< HEAD
-        let tx_data = vec![];
-        let mut outer_tx = Tx::new(TxType::Raw);
-        outer_tx.header.chain_id = wl_storage.storage.chain_id.clone();
-        outer_tx.set_code(Code::new(tx_code));
-        outer_tx.set_data(Data::new(tx_data));
-        outer_tx.add_section(Section::Signature(Signature::new(
-            outer_tx.code_sechash(),
-            &keypair_1(),
-        )));
-        outer_tx.add_section(Section::Signature(Signature::new(
-            outer_tx.data_sechash(),
-            &keypair_1(),
-        )));
-=======
         let mut tx_data = vec![];
         msg.to_any().encode(&mut tx_data).expect("encoding failed");
-        let tx = Tx::new(
-            tx_code,
-            Some(tx_data),
-            wl_storage.storage.chain_id.clone(),
-            None,
-        )
-        .sign(&keypair_1());
->>>>>>> a9a3e323
+        let mut tx = Tx::new(TxType::Raw);
+        tx.header.chain_id = wl_storage.storage.chain_id.clone();
+        tx.set_code(Code::new(tx_code));
+        tx.set_data(Data::new(tx_data));
+        tx.add_section(Section::Signature(Signature::new(
+            tx.code_sechash(),
+            &keypair_1(),
+        )));
+        tx.add_section(Section::Signature(Signature::new(
+            tx.data_sechash(),
+            &keypair_1(),
+        )));
         let gas_meter = VpGasMeter::new(0);
         let (vp_wasm_cache, _vp_cache_dir) =
             wasm::compilation_cache::common::testing::cache();
@@ -3028,7 +2778,7 @@
             &ADDRESS,
             &wl_storage.storage,
             &wl_storage.write_log,
-            &outer_tx,
+            &tx,
             &tx_index,
             gas_meter,
             &keys_changed,
@@ -3037,8 +2787,12 @@
         );
         let ibc = Ibc { ctx };
         assert!(
-            ibc.validate_tx(&outer_tx, &keys_changed, &verifiers)
-                .expect("validation failed")
+            ibc.validate_tx(
+                &tx,
+                &keys_changed,
+                &verifiers
+            )
+            .expect("validation failed")
         );
     }
 }