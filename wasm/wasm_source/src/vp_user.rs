//! A basic user VP.
//!
//! This VP currently provides a signature verification against a public key for
//! sending tokens (receiving tokens is permissive).
//!
//! It allows to bond, unbond and withdraw tokens to and from PoS system with a
//! valid signature.
//!
//! Any other storage key changes are allowed only with a valid signature.

use namada_vp_prelude::address::masp;
use namada_vp_prelude::storage::KeySeg;
use namada_vp_prelude::*;
use once_cell::unsync::Lazy;

enum KeyType<'a> {
    Token { owner: &'a Address },
    PoS,
    Vp(&'a Address),
    Masp,
    GovernanceVote(&'a Address),
    Unknown,
}

impl<'a> From<&'a storage::Key> for KeyType<'a> {
    fn from(key: &'a storage::Key) -> KeyType<'a> {
        if let Some([_, owner]) = token::is_any_token_balance_key(key) {
            Self::Token { owner }
        } else if let Some((_, [_, owner])) =
            token::is_any_multitoken_balance_key(key)
        {
            Self::Token { owner }
        } else if proof_of_stake::is_pos_key(key) {
            Self::PoS
        } else if gov_storage::is_vote_key(key) {
            let voter_address = gov_storage::get_voter_address(key);
            if let Some(address) = voter_address {
                Self::GovernanceVote(address)
            } else {
                Self::Unknown
            }
        } else if let Some(address) = key.is_validity_predicate() {
            Self::Vp(address)
        } else if token::is_masp_key(key) {
            Self::Masp
        } else {
            Self::Unknown
        }
    }
}

#[validity_predicate]
fn validate_tx(
    ctx: &Ctx,
    tx_data: Tx,
    addr: Address,
    keys_changed: BTreeSet<storage::Key>,
    verifiers: BTreeSet<Address>,
) -> VpResult {
    debug_log!(
        "vp_user called with user addr: {}, key_changed: {:?}, verifiers: {:?}",
        addr,
        keys_changed,
        verifiers
    );

    let valid_sig = Lazy::new(|| {
        let pk = key::get(ctx, &addr);
        match pk {
            Ok(Some(pk)) => tx_data
                .verify_signature(&pk, tx_data.data_sechash())
                .is_ok(),
            _ => false,
        }
    });

    if !is_valid_tx(ctx, &tx_data)? {
        return reject();
    }

    for key in keys_changed.iter() {
        let key_type: KeyType = key.into();
        let is_valid = match key_type {
            KeyType::Token { owner, .. } => {
                if owner == &addr {
                    let pre: token::Amount =
                        ctx.read_pre(key)?.unwrap_or_default();
                    let post: token::Amount =
                        ctx.read_post(key)?.unwrap_or_default();
                    let change = post.change() - pre.change();
                    // debit has to signed, credit doesn't
                    let valid =
                        change.non_negative() || addr == masp() || *valid_sig;
                    debug_log!(
                        "token key: {}, change: {:?}, valid_sig: {}, valid \
                         modification: {}",
                        key,
                        change,
                        *valid_sig,
                        valid
                    );
                    valid
                } else {
                    debug_log!(
                        "This address ({}) is not of owner ({}) of token key: \
                         {}",
                        addr,
                        owner,
                        key
                    );
                    // If this is not the owner, allow any change
                    true
                }
            }
            KeyType::PoS => {
                // Allow the account to be used in PoS
                let bond_id = proof_of_stake::is_bond_key(key)
                    .map(|(bond_id, _)| bond_id)
                    .or_else(|| {
                        proof_of_stake::is_unbond_key(key)
                            .map(|(bond_id, _, _)| bond_id)
                    });
                let valid = match bond_id {
                    Some(bond_id) => {
                        // Bonds and unbonds changes for this address
                        // must be signed
                        bond_id.source != addr || *valid_sig
                    }
                    None => {
                        // Any other PoS changes are allowed without signature
                        true
                    }
                };
                debug_log!(
                    "PoS key {} {}",
                    key,
                    if valid { "accepted" } else { "rejected" }
                );
                valid
            }
            KeyType::GovernanceVote(voter) => {
                if voter == &addr {
                    *valid_sig
                } else {
                    true
                }
            }
            KeyType::Vp(owner) => {
                let has_post: bool = ctx.has_key_post(key)?;
                if owner == &addr {
                    if has_post {
                        let vp_hash: Vec<u8> =
                            ctx.read_bytes_post(key)?.unwrap();
                        *valid_sig && is_vp_whitelisted(ctx, &vp_hash)?
                    } else {
                        false
                    }
                } else {
                    let vp_hash: Vec<u8> = ctx.read_bytes_post(key)?.unwrap();
                    is_vp_whitelisted(ctx, &vp_hash)?
                }
            }
            KeyType::Masp => true,
            KeyType::Unknown => {
                if key.segments.get(0) == Some(&addr.to_db_key()) {
                    // Unknown changes to this address space require a valid
                    // signature
                    *valid_sig
                } else {
                    // Unknown changes anywhere else are permitted
                    true
                }
            }
        };
        if !is_valid {
            debug_log!("key {} modification failed vp", key);
            return reject();
        }
    }

    accept()
}

#[cfg(test)]
mod tests {
    use address::testing::arb_non_internal_address;
    use namada::ledger::pos::{GenesisValidator, PosParams};
    use namada::proto::{Code, Data, Signature};
    use namada::types::dec::Dec;
    use namada::types::storage::Epoch;
    use namada::types::transaction::TxType;
    use namada_test_utils::TestWasms;
    // Use this as `#[test]` annotation to enable logging
    use namada_tests::log::test;
    use namada_tests::native_vp::pos::init_pos;
    use namada_tests::tx::{self, tx_host_env, TestTxEnv};
    use namada_tests::vp::vp_host_env::storage::Key;
    use namada_tests::vp::*;
    use namada_tx_prelude::{StorageWrite, TxEnv};
    use namada_vp_prelude::key::RefTo;
    use proptest::prelude::*;
    use storage::testing::arb_account_storage_key_no_vp;

    use super::*;

    /// Test that no-op transaction (i.e. no storage modifications) accepted.
    #[test]
    fn test_no_op_transaction() {
        let mut tx_data = Tx::new(TxType::Raw);
        tx_data.set_data(Data::new(vec![]));
        let addr: Address = address::testing::established_address_1();
        let keys_changed: BTreeSet<storage::Key> = BTreeSet::default();
        let verifiers: BTreeSet<Address> = BTreeSet::default();

        // The VP env must be initialized before calling `validate_tx`
        vp_host_env::init();

        assert!(
            validate_tx(&CTX, tx_data, addr, keys_changed, verifiers).unwrap()
        );
    }

    /// Test that a credit transfer is accepted.
    #[test]
    fn test_credit_transfer_accepted() {
        // Initialize a tx environment
        let mut tx_env = TestTxEnv::default();

        let vp_owner = address::testing::established_address_1();
        let source = address::testing::established_address_2();
        let token = address::nam();
        let amount = token::Amount::from_uint(10_098_123, 0).unwrap();

        // Spawn the accounts to be able to modify their storage
        tx_env.spawn_accounts([&vp_owner, &source, &token]);

        // Credit the tokens to the source before running the transaction to be
        // able to transfer from it
        tx_env.credit_tokens(&source, &token, None, amount);
        // write the denomination of NAM into storage
        storage_api::token::write_denom(
            &mut tx_env.wl_storage,
            &token,
            None,
            token::NATIVE_MAX_DECIMAL_PLACES.into(),
        )
        .unwrap();

        let amount = token::DenominatedAmount {
            amount,
            denom: token::NATIVE_MAX_DECIMAL_PLACES.into(),
        };
        // Initialize VP environment from a transaction
        vp_host_env::init_from_tx(vp_owner.clone(), tx_env, |address| {
            // Apply transfer in a transaction
            tx_host_env::token::transfer(
                tx::ctx(),
                &source,
                address,
                &token,
                None,
                amount,
                &None,
                &None,
                &None,
            )
            .unwrap();
        });

        let vp_env = vp_host_env::take();
        let mut tx_data = Tx::new(TxType::Raw);
        tx_data.set_data(Data::new(vec![]));
        let keys_changed: BTreeSet<storage::Key> =
            vp_env.all_touched_storage_keys();
        let verifiers: BTreeSet<Address> = BTreeSet::default();
        vp_host_env::set(vp_env);
        assert!(
            validate_tx(&CTX, tx_data, vp_owner, keys_changed, verifiers)
                .unwrap()
        );
    }

    /// Test that a debit transfer without a valid signature is rejected.
    #[test]
    fn test_unsigned_debit_transfer_rejected() {
        // Initialize a tx environment
        let mut tx_env = TestTxEnv::default();

        let vp_owner = address::testing::established_address_1();
        let target = address::testing::established_address_2();
        let token = address::nam();
        let amount = token::Amount::from_uint(10_098_123, 0).unwrap();

        // Spawn the accounts to be able to modify their storage
        tx_env.spawn_accounts([&vp_owner, &target, &token]);
        // write the denomination of NAM into storage
        storage_api::token::write_denom(
            &mut tx_env.wl_storage,
            &token,
            None,
            token::NATIVE_MAX_DECIMAL_PLACES.into(),
        )
        .unwrap();

        // Credit the tokens to the VP owner before running the transaction to
        // be able to transfer from it
        tx_env.credit_tokens(&vp_owner, &token, None, amount);

        let amount = token::DenominatedAmount {
            amount,
            denom: token::NATIVE_MAX_DECIMAL_PLACES.into(),
        };
        // Initialize VP environment from a transaction
        vp_host_env::init_from_tx(vp_owner.clone(), tx_env, |address| {
            // Apply transfer in a transaction
            tx_host_env::token::transfer(
                tx::ctx(),
                address,
                &target,
                &token,
                None,
                amount,
                &None,
                &None,
                &None,
            )
            .unwrap();
        });

        let vp_env = vp_host_env::take();
        let mut tx_data = Tx::new(TxType::Raw);
        tx_data.set_data(Data::new(vec![]));
        let keys_changed: BTreeSet<storage::Key> =
            vp_env.all_touched_storage_keys();
        let verifiers: BTreeSet<Address> = BTreeSet::default();
        vp_host_env::set(vp_env);
        assert!(
            !validate_tx(&CTX, tx_data, vp_owner, keys_changed, verifiers)
                .unwrap()
        );
    }

    /// Test that a debit transfer with a valid signature is accepted.
    #[test]
    fn test_signed_debit_transfer_accepted() {
        // Initialize a tx environment
        let mut tx_env = TestTxEnv::default();

        let vp_owner = address::testing::established_address_1();
        let keypair = key::testing::keypair_1();
        let public_key = keypair.ref_to();
        let target = address::testing::established_address_2();
        let token = address::nam();
        let amount = token::Amount::from_uint(10_098_123, 0).unwrap();

        // Spawn the accounts to be able to modify their storage
        tx_env.spawn_accounts([&vp_owner, &target, &token]);

        // Credit the tokens to the VP owner before running the transaction to
        // be able to transfer from it
        tx_env.credit_tokens(&vp_owner, &token, None, amount);
        // write the denomination of NAM into storage
        storage_api::token::write_denom(
            &mut tx_env.wl_storage,
            &token,
            None,
            token::NATIVE_MAX_DECIMAL_PLACES.into(),
        )
        .unwrap();

        tx_env.write_public_key(&vp_owner, &public_key);

        let amount = token::DenominatedAmount {
            amount,
            denom: token::NATIVE_MAX_DECIMAL_PLACES.into(),
        };

        // Initialize VP environment from a transaction
        vp_host_env::init_from_tx(vp_owner.clone(), tx_env, |address| {
            // Apply transfer in a transaction
            tx_host_env::token::transfer(
                tx::ctx(),
                address,
                &target,
                &token,
                None,
                amount,
                &None,
                &None,
                &None,
            )
            .unwrap();
        });

        let mut vp_env = vp_host_env::take();
        let mut tx = vp_env.tx.clone();
        tx.set_data(Data::new(vec![]));
        tx.add_section(Section::Signature(Signature::new(
            tx.data_sechash(),
            &keypair,
        )));
        let signed_tx = tx.clone();
        vp_env.tx = signed_tx.clone();
        let keys_changed: BTreeSet<storage::Key> =
            vp_env.all_touched_storage_keys();
        let verifiers: BTreeSet<Address> = BTreeSet::default();
        vp_host_env::set(vp_env);
        assert!(
            validate_tx(&CTX, signed_tx, vp_owner, keys_changed, verifiers)
                .unwrap()
        );
    }

    /// Test that a PoS action that must be authorized is rejected without a
    /// valid signature.
    #[test]
    fn test_unsigned_pos_action_rejected() {
        // Init PoS genesis
        let pos_params = PosParams::default();
        let validator = address::testing::established_address_3();
        let initial_stake = token::Amount::from_uint(10_098_123, 0).unwrap();
        let consensus_key = key::testing::keypair_2().ref_to();
<<<<<<< HEAD
        let eth_cold_key = key::testing::keypair_3().ref_to();
        let eth_hot_key = key::testing::keypair_4().ref_to();
        let commission_rate = rust_decimal::Decimal::new(5, 2);
        let max_commission_rate_change = rust_decimal::Decimal::new(1, 2);
=======
        let commission_rate = Dec::new(5, 2).unwrap();
        let max_commission_rate_change = Dec::new(1, 2).unwrap();
>>>>>>> 714d81c6

        let genesis_validators = [GenesisValidator {
            address: validator.clone(),
            tokens: initial_stake,
            consensus_key,
            commission_rate,
            max_commission_rate_change,
            eth_hot_key,
            eth_cold_key,
        }];

        init_pos(&genesis_validators[..], &pos_params, Epoch(0));

        // Initialize a tx environment
        let mut tx_env = tx_host_env::take();

        let secret_key = key::testing::keypair_1();
        let _public_key = secret_key.ref_to();
        let vp_owner: Address = address::testing::established_address_2();
        let target = address::testing::established_address_3();
        let token = address::nam();
        let amount = token::Amount::from_uint(10_098_123, 0).unwrap();
        let bond_amount = token::Amount::from_uint(5_098_123, 0).unwrap();
        let unbond_amount = token::Amount::from_uint(3_098_123, 0).unwrap();

        // Spawn the accounts to be able to modify their storage
        tx_env.spawn_accounts([&target, &token]);
        // write the denomination of NAM into storage
        storage_api::token::write_denom(
            &mut tx_env.wl_storage,
            &token,
            None,
            token::NATIVE_MAX_DECIMAL_PLACES.into(),
        )
        .unwrap();

        // Credit the tokens to the VP owner before running the transaction to
        // be able to transfer from it
        tx_env.credit_tokens(&vp_owner, &token, None, amount);

        // Initialize VP environment from a transaction
        vp_host_env::init_from_tx(vp_owner.clone(), tx_env, |_address| {
            // Bond the tokens, then unbond some of them
            tx::ctx()
                .bond_tokens(Some(&vp_owner), &validator, bond_amount)
                .unwrap();
            tx::ctx()
                .unbond_tokens(Some(&vp_owner), &validator, unbond_amount)
                .unwrap();
        });

        let vp_env = vp_host_env::take();
        let mut tx_data = Tx::new(TxType::Raw);
        tx_data.set_data(Data::new(vec![]));
        let keys_changed: BTreeSet<storage::Key> =
            vp_env.all_touched_storage_keys();
        let verifiers: BTreeSet<Address> = BTreeSet::default();
        vp_host_env::set(vp_env);
        assert!(
            !validate_tx(&CTX, tx_data, vp_owner, keys_changed, verifiers)
                .unwrap()
        );
    }

    /// Test that a PoS action that must be authorized is accepted with a valid
    /// signature.
    #[test]
    fn test_signed_pos_action_accepted() {
        // Init PoS genesis
        let pos_params = PosParams::default();
        let validator = address::testing::established_address_3();
        let initial_stake = token::Amount::from_uint(10_098_123, 0).unwrap();
        let consensus_key = key::testing::keypair_2().ref_to();
        let commission_rate = Dec::new(5, 2).unwrap();
        let max_commission_rate_change = Dec::new(1, 2).unwrap();

        let genesis_validators = [GenesisValidator {
            address: validator.clone(),
            tokens: initial_stake,
            consensus_key,
            commission_rate,
            max_commission_rate_change,
            eth_hot_key: key::common::PublicKey::Secp256k1(
                key::testing::gen_keypair::<key::secp256k1::SigScheme>()
                    .ref_to(),
            ),
            eth_cold_key: key::common::PublicKey::Secp256k1(
                key::testing::gen_keypair::<key::secp256k1::SigScheme>()
                    .ref_to(),
            ),
        }];

        init_pos(&genesis_validators[..], &pos_params, Epoch(0));

        // Initialize a tx environment
        let mut tx_env = tx_host_env::take();

        let secret_key = key::testing::keypair_1();
        let public_key = secret_key.ref_to();
        let vp_owner: Address = address::testing::established_address_2();
        let target = address::testing::established_address_3();
        let token = address::nam();
        let amount = token::Amount::from_uint(10_098_123, 0).unwrap();
        let bond_amount = token::Amount::from_uint(5_098_123, 0).unwrap();
        let unbond_amount = token::Amount::from_uint(3_098_123, 0).unwrap();

        // Spawn the accounts to be able to modify their storage
        tx_env.spawn_accounts([&target, &token]);
        // write the denomination of NAM into storage
        storage_api::token::write_denom(
            &mut tx_env.wl_storage,
            &token,
            None,
            token::NATIVE_MAX_DECIMAL_PLACES.into(),
        )
        .unwrap();

        // Credit the tokens to the VP owner before running the transaction to
        // be able to transfer from it
        tx_env.credit_tokens(&vp_owner, &token, None, amount);

        tx_env.write_public_key(&vp_owner, &public_key);

        // Initialize VP environment from a transaction
        vp_host_env::init_from_tx(vp_owner.clone(), tx_env, |_address| {
            // Bond the tokens, then unbond some of them
            tx::ctx()
                .bond_tokens(Some(&vp_owner), &validator, bond_amount)
                .unwrap();
            tx::ctx()
                .unbond_tokens(Some(&vp_owner), &validator, unbond_amount)
                .unwrap();
        });

        let mut vp_env = vp_host_env::take();
        let mut tx = vp_env.tx.clone();
        tx.set_data(Data::new(vec![]));
        tx.add_section(Section::Signature(Signature::new(
            tx.data_sechash(),
            &secret_key,
        )));
        let signed_tx = tx.clone();
        vp_env.tx = signed_tx.clone();
        let keys_changed: BTreeSet<storage::Key> =
            vp_env.all_touched_storage_keys();
        let verifiers: BTreeSet<Address> = BTreeSet::default();
        vp_host_env::set(vp_env);
        assert!(
            validate_tx(&CTX, signed_tx, vp_owner, keys_changed, verifiers)
                .unwrap()
        );
    }

    /// Test that a transfer on with accounts other than self is accepted.
    #[test]
    fn test_transfer_between_other_parties_accepted() {
        // Initialize a tx environment
        let mut tx_env = TestTxEnv::default();

        let vp_owner = address::testing::established_address_1();
        let source = address::testing::established_address_2();
        let target = address::testing::established_address_3();
        let token = address::nam();
        let amount = token::Amount::from_uint(10_098_123, 0).unwrap();

        // Spawn the accounts to be able to modify their storage
        tx_env.spawn_accounts([&vp_owner, &source, &target, &token]);

        // Credit the tokens to the VP owner before running the transaction to
        // be able to transfer from it
        tx_env.credit_tokens(&source, &token, None, amount);

        let amount = token::DenominatedAmount {
            amount,
            denom: token::NATIVE_MAX_DECIMAL_PLACES.into(),
        };

        // Initialize VP environment from a transaction
        vp_host_env::init_from_tx(vp_owner.clone(), tx_env, |address| {
            tx::ctx().insert_verifier(address).unwrap();
            // Apply transfer in a transaction
            tx_host_env::token::transfer(
                tx::ctx(),
                &source,
                &target,
                &token,
                None,
                amount,
                &None,
                &None,
                &None,
            )
            .unwrap();
        });

        let vp_env = vp_host_env::take();
        let mut tx_data = Tx::new(TxType::Raw);
        tx_data.set_data(Data::new(vec![]));
        let keys_changed: BTreeSet<storage::Key> =
            vp_env.all_touched_storage_keys();
        let verifiers: BTreeSet<Address> = BTreeSet::default();
        vp_host_env::set(vp_env);
        assert!(
            validate_tx(&CTX, tx_data, vp_owner, keys_changed, verifiers)
                .unwrap()
        );
    }

    prop_compose! {
        /// Generates an account address and a storage key inside its storage.
        fn arb_account_storage_subspace_key()
            // Generate an address
            (address in arb_non_internal_address())
            // Generate a storage key other than its VP key (VP cannot be
            // modified directly via `write`, it has to be modified via
            // `tx::update_validity_predicate`.
            (storage_key in arb_account_storage_key_no_vp(address.clone()),
            // Use the generated address too
            address in Just(address))
        -> (Address, Key) {
            (address, storage_key)
        }
    }

    proptest! {
        /// Test that an unsigned tx that performs arbitrary storage writes or
        /// deletes to  the account is rejected.
        #[test]
        fn test_unsigned_arb_storage_write_rejected(
            (vp_owner, storage_key) in arb_account_storage_subspace_key(),
            // Generate bytes to write. If `None`, delete from the key instead
            storage_value in any::<Option<Vec<u8>>>(),
        ) {
            // Initialize a tx environment
            let mut tx_env = TestTxEnv::default();

            // Spawn all the accounts in the storage key to be able to modify
            // their storage
            let storage_key_addresses = storage_key.find_addresses();
            tx_env.spawn_accounts(storage_key_addresses);

            // Initialize VP environment from a transaction
            vp_host_env::init_from_tx(vp_owner.clone(), tx_env, |_address| {
                // Write or delete some data in the transaction
                if let Some(value) = &storage_value {
                    tx::ctx().write(&storage_key, value).unwrap();
                } else {
                    tx::ctx().delete(&storage_key).unwrap();
                }
            });

            let vp_env = vp_host_env::take();
            let mut tx_data = Tx::new(TxType::Raw);
            tx_data.set_data(Data::new(vec![]));
            let keys_changed: BTreeSet<storage::Key> =
                vp_env.all_touched_storage_keys();
            let verifiers: BTreeSet<Address> = BTreeSet::default();
            vp_host_env::set(vp_env);
            assert!(!validate_tx(&CTX, tx_data, vp_owner, keys_changed, verifiers).unwrap());
        }
    }

    proptest! {
        /// Test that a signed tx that performs arbitrary storage writes or
        /// deletes to the account is accepted.
        #[test]
        fn test_signed_arb_storage_write(
            (vp_owner, storage_key) in arb_account_storage_subspace_key(),
            // Generate bytes to write. If `None`, delete from the key instead
            storage_value in any::<Option<Vec<u8>>>(),
        ) {
            // Initialize a tx environment
            let mut tx_env = TestTxEnv::default();

            let keypair = key::testing::keypair_1();
            let public_key = keypair.ref_to();

            // Spawn all the accounts in the storage key to be able to modify
            // their storage
            let storage_key_addresses = storage_key.find_addresses();
            tx_env.spawn_accounts(storage_key_addresses);

            tx_env.write_public_key(&vp_owner, &public_key);

            // Initialize VP environment from a transaction
            vp_host_env::init_from_tx(vp_owner.clone(), tx_env, |_address| {
                // Write or delete some data in the transaction
                if let Some(value) = &storage_value {
                    tx::ctx().write(&storage_key, value).unwrap();
                } else {
                    tx::ctx().delete(&storage_key).unwrap();
                }
            });

            let mut vp_env = vp_host_env::take();
            let mut tx = vp_env.tx.clone();
            tx.set_data(Data::new(vec![]));
            tx.add_section(Section::Signature(Signature::new(tx.data_sechash(), &keypair)));
            let signed_tx = tx.clone();
            vp_env.tx = signed_tx.clone();
            let keys_changed: BTreeSet<storage::Key> =
            vp_env.all_touched_storage_keys();
            let verifiers: BTreeSet<Address> = BTreeSet::default();
            vp_host_env::set(vp_env);
            assert!(validate_tx(&CTX, signed_tx, vp_owner, keys_changed, verifiers).unwrap());
        }
    }

    /// Test that a validity predicate update without a valid signature is
    /// rejected.
    #[test]
    fn test_unsigned_vp_update_rejected() {
        // Initialize a tx environment
        let mut tx_env = TestTxEnv::default();

        let vp_owner = address::testing::established_address_1();
        let vp_code = TestWasms::VpAlwaysTrue.read_bytes();
        let vp_hash = sha256(&vp_code);
        // for the update
        tx_env.store_wasm_code(vp_code);

        // Spawn the accounts to be able to modify their storage
        tx_env.spawn_accounts([&vp_owner]);

        // Initialize VP environment from a transaction
        vp_host_env::init_from_tx(vp_owner.clone(), tx_env, |address| {
            // Update VP in a transaction
            tx::ctx()
                .update_validity_predicate(address, vp_hash)
                .unwrap();
        });

        let vp_env = vp_host_env::take();
        let mut tx_data = Tx::new(TxType::Raw);
        tx_data.set_data(Data::new(vec![]));
        let keys_changed: BTreeSet<storage::Key> =
            vp_env.all_touched_storage_keys();
        let verifiers: BTreeSet<Address> = BTreeSet::default();
        vp_host_env::set(vp_env);
        assert!(
            !validate_tx(&CTX, tx_data, vp_owner, keys_changed, verifiers)
                .unwrap()
        );
    }

    /// Test that a validity predicate update with a valid signature is
    /// accepted.
    #[test]
    fn test_signed_vp_update_accepted() {
        // Initialize a tx environment
        let mut tx_env = TestTxEnv::default();
        tx_env.init_parameters(None, None, None);

        let vp_owner = address::testing::established_address_1();
        let keypair = key::testing::keypair_1();
        let public_key = keypair.ref_to();
        let vp_code = TestWasms::VpAlwaysTrue.read_bytes();
        let vp_hash = sha256(&vp_code);
        // for the update
        tx_env.store_wasm_code(vp_code);

        // Spawn the accounts to be able to modify their storage
        tx_env.spawn_accounts([&vp_owner]);

        tx_env.write_public_key(&vp_owner, &public_key);

        // Initialize VP environment from a transaction
        vp_host_env::init_from_tx(vp_owner.clone(), tx_env, |address| {
            // Update VP in a transaction
            tx::ctx()
                .update_validity_predicate(address, vp_hash)
                .unwrap();
        });

        let mut vp_env = vp_host_env::take();
        let mut tx = vp_env.tx.clone();
        tx.set_data(Data::new(vec![]));
        tx.add_section(Section::Signature(Signature::new(
            tx.data_sechash(),
            &keypair,
        )));
        let signed_tx = tx.clone();
        vp_env.tx = signed_tx.clone();
        let keys_changed: BTreeSet<storage::Key> =
            vp_env.all_touched_storage_keys();
        let verifiers: BTreeSet<Address> = BTreeSet::default();
        vp_host_env::set(vp_env);
        assert!(
            validate_tx(&CTX, signed_tx, vp_owner, keys_changed, verifiers)
                .unwrap()
        );
    }

    /// Test that a validity predicate update is rejected if not whitelisted
    #[test]
    fn test_signed_vp_update_not_whitelisted_rejected() {
        // Initialize a tx environment
        let mut tx_env = TestTxEnv::default();
        tx_env.init_parameters(None, Some(vec!["some_hash".to_string()]), None);

        let vp_owner = address::testing::established_address_1();
        let keypair = key::testing::keypair_1();
        let public_key = keypair.ref_to();
        let vp_code = TestWasms::VpAlwaysTrue.read_bytes();
        let vp_hash = sha256(&vp_code);
        // for the update
        tx_env.store_wasm_code(vp_code);

        // Spawn the accounts to be able to modify their storage
        tx_env.spawn_accounts([&vp_owner]);

        tx_env.write_public_key(&vp_owner, &public_key);

        // Initialize VP environment from a transaction
        vp_host_env::init_from_tx(vp_owner.clone(), tx_env, |address| {
            // Update VP in a transaction
            tx::ctx()
                .update_validity_predicate(address, vp_hash)
                .unwrap();
        });

        let mut vp_env = vp_host_env::take();
        let mut tx = vp_env.tx.clone();
        tx.set_data(Data::new(vec![]));
        tx.add_section(Section::Signature(Signature::new(
            tx.data_sechash(),
            &keypair,
        )));
        let signed_tx = tx.clone();
        vp_env.tx = signed_tx.clone();
        let keys_changed: BTreeSet<storage::Key> =
            vp_env.all_touched_storage_keys();
        let verifiers: BTreeSet<Address> = BTreeSet::default();
        vp_host_env::set(vp_env);
        assert!(
            !validate_tx(&CTX, signed_tx, vp_owner, keys_changed, verifiers)
                .unwrap()
        );
    }

    /// Test that a validity predicate update is accepted if whitelisted
    #[test]
    fn test_signed_vp_update_whitelisted_accepted() {
        // Initialize a tx environment
        let mut tx_env = TestTxEnv::default();

        let vp_owner = address::testing::established_address_1();
        let keypair = key::testing::keypair_1();
        let public_key = keypair.ref_to();
        let vp_code = TestWasms::VpAlwaysTrue.read_bytes();
        let vp_hash = sha256(&vp_code);
        // for the update
        tx_env.store_wasm_code(vp_code);

        tx_env.init_parameters(None, Some(vec![vp_hash.to_string()]), None);

        // Spawn the accounts to be able to modify their storage
        tx_env.spawn_accounts([&vp_owner]);

        tx_env.write_public_key(&vp_owner, &public_key);

        // Initialize VP environment from a transaction
        vp_host_env::init_from_tx(vp_owner.clone(), tx_env, |address| {
            // Update VP in a transaction
            tx::ctx()
                .update_validity_predicate(address, vp_hash)
                .unwrap();
        });

        let mut vp_env = vp_host_env::take();
        let mut tx = vp_env.tx.clone();
        tx.set_data(Data::new(vec![]));
        tx.add_section(Section::Signature(Signature::new(
            tx.data_sechash(),
            &keypair,
        )));
        let signed_tx = tx.clone();
        vp_env.tx = signed_tx.clone();
        let keys_changed: BTreeSet<storage::Key> =
            vp_env.all_touched_storage_keys();
        let verifiers: BTreeSet<Address> = BTreeSet::default();
        vp_host_env::set(vp_env);
        assert!(
            validate_tx(&CTX, signed_tx, vp_owner, keys_changed, verifiers)
                .unwrap()
        );
    }

    /// Test that a tx is rejected if not whitelisted
    #[test]
    fn test_tx_not_whitelisted_rejected() {
        // Initialize a tx environment
        let mut tx_env = TestTxEnv::default();

        let vp_owner = address::testing::established_address_1();
        let keypair = key::testing::keypair_1();
        let public_key = keypair.ref_to();
        let vp_code = TestWasms::VpAlwaysTrue.read_bytes();
        let vp_hash = sha256(&vp_code);
        // for the update
        tx_env.store_wasm_code(vp_code);

        tx_env.init_parameters(
            None,
            Some(vec![vp_hash.to_string()]),
            Some(vec!["some_hash".to_string()]),
        );

        // Spawn the accounts to be able to modify their storage
        tx_env.spawn_accounts([&vp_owner]);

        tx_env.write_public_key(&vp_owner, &public_key);

        // Initialize VP environment from a transaction
        vp_host_env::init_from_tx(vp_owner.clone(), tx_env, |address| {
            // Update VP in a transaction
            tx::ctx()
                .update_validity_predicate(address, vp_hash)
                .unwrap();
        });

        let mut vp_env = vp_host_env::take();
        let mut tx = vp_env.tx.clone();
        tx.set_data(Data::new(vec![]));
        tx.add_section(Section::Signature(Signature::new(
            tx.data_sechash(),
            &keypair,
        )));
        let signed_tx = tx.clone();
        vp_env.tx = signed_tx.clone();
        let keys_changed: BTreeSet<storage::Key> =
            vp_env.all_touched_storage_keys();
        let verifiers: BTreeSet<Address> = BTreeSet::default();
        vp_host_env::set(vp_env);
        assert!(
            !validate_tx(&CTX, signed_tx, vp_owner, keys_changed, verifiers)
                .unwrap()
        );
    }

    #[test]
    fn test_tx_whitelisted_accepted() {
        // Initialize a tx environment
        let mut tx_env = TestTxEnv::default();

        let vp_owner = address::testing::established_address_1();
        let keypair = key::testing::keypair_1();
        let public_key = keypair.ref_to();
        let vp_code = TestWasms::VpAlwaysTrue.read_bytes();
        let vp_hash = sha256(&vp_code);
        // for the update
        tx_env.store_wasm_code(vp_code);

        // hardcoded hash of VP_ALWAYS_TRUE_WASM
        tx_env.init_parameters(None, None, Some(vec![vp_hash.to_string()]));

        // Spawn the accounts to be able to modify their storage
        tx_env.spawn_accounts([&vp_owner]);

        tx_env.write_public_key(&vp_owner, &public_key);

        // Initialize VP environment from a transaction
        vp_host_env::init_from_tx(vp_owner.clone(), tx_env, |address| {
            // Update VP in a transaction
            tx::ctx()
                .update_validity_predicate(address, vp_hash)
                .unwrap();
        });

        let mut vp_env = vp_host_env::take();
        let mut tx = vp_env.tx.clone();
        tx.set_code(Code::from_hash(vp_hash));
        tx.set_data(Data::new(vec![]));
        tx.add_section(Section::Signature(Signature::new(
            tx.data_sechash(),
            &keypair,
        )));
        let signed_tx = tx.clone();
        vp_env.tx = signed_tx.clone();
        let keys_changed: BTreeSet<storage::Key> =
            vp_env.all_touched_storage_keys();
        let verifiers: BTreeSet<Address> = BTreeSet::default();
        vp_host_env::set(vp_env);
        assert!(
            validate_tx(&CTX, signed_tx, vp_owner, keys_changed, verifiers)
                .unwrap()
        );
    }
}<|MERGE_RESOLUTION|>--- conflicted
+++ resolved
@@ -420,15 +420,10 @@
         let validator = address::testing::established_address_3();
         let initial_stake = token::Amount::from_uint(10_098_123, 0).unwrap();
         let consensus_key = key::testing::keypair_2().ref_to();
-<<<<<<< HEAD
         let eth_cold_key = key::testing::keypair_3().ref_to();
         let eth_hot_key = key::testing::keypair_4().ref_to();
-        let commission_rate = rust_decimal::Decimal::new(5, 2);
-        let max_commission_rate_change = rust_decimal::Decimal::new(1, 2);
-=======
         let commission_rate = Dec::new(5, 2).unwrap();
         let max_commission_rate_change = Dec::new(1, 2).unwrap();
->>>>>>> 714d81c6
 
         let genesis_validators = [GenesisValidator {
             address: validator.clone(),
